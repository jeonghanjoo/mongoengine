from connection import _get_db

import pprint
import pymongo
import pymongo.code
import pymongo.dbref
import pymongo.objectid
import re
import copy
import itertools
import operator

__all__ = ['queryset_manager', 'Q', 'InvalidQueryError',
           'InvalidCollectionError', 'DO_NOTHING', 'NULLIFY', 'CASCADE', 'DENY']


# The maximum number of items to display in a QuerySet.__repr__
REPR_OUTPUT_SIZE = 20

# Delete rules
DO_NOTHING = 0
NULLIFY = 1
CASCADE = 2
DENY = 3


class DoesNotExist(Exception):
    pass


class MultipleObjectsReturned(Exception):
    pass


class InvalidQueryError(Exception):
    pass


class OperationError(Exception):
    pass


class InvalidCollectionError(Exception):
    pass


RE_TYPE = type(re.compile(''))


class QNodeVisitor(object):
    """Base visitor class for visiting Q-object nodes in a query tree.
    """

    def visit_combination(self, combination):
        """Called by QCombination objects.
        """
        return combination

    def visit_query(self, query):
        """Called by (New)Q objects.
        """
        return query


class SimplificationVisitor(QNodeVisitor):
    """Simplifies query trees by combinging unnecessary 'and' connection nodes
    into a single Q-object.
    """

    def visit_combination(self, combination):
        if combination.operation == combination.AND:
            # The simplification only applies to 'simple' queries
            if all(isinstance(node, Q) for node in combination.children):
                queries = [node.query for node in combination.children]
                return Q(**self._query_conjunction(queries))
        return combination

    def _query_conjunction(self, queries):
        """Merges query dicts - effectively &ing them together.
        """
        query_ops = set()
        combined_query = {}
        for query in queries:
            ops = set(query.keys())
            # Make sure that the same operation isn't applied more than once
            # to a single field
            intersection = ops.intersection(query_ops)
            if intersection:
                msg = 'Duplicate query conditions: '
                raise InvalidQueryError(msg + ', '.join(intersection))

            query_ops.update(ops)
            combined_query.update(copy.deepcopy(query))
        return combined_query


class QueryTreeTransformerVisitor(QNodeVisitor):
    """Transforms the query tree in to a form that may be used with MongoDB.
    """

    def visit_combination(self, combination):
        if combination.operation == combination.AND:
            # MongoDB doesn't allow us to have too many $or operations in our
            # queries, so the aim is to move the ORs up the tree to one
            # 'master' $or. Firstly, we must find all the necessary parts (part
            # of an AND combination or just standard Q object), and store them
            # separately from the OR parts.
            or_groups = []
            and_parts = []
            for node in combination.children:
                if isinstance(node, QCombination):
                    if node.operation == node.OR:
                        # Any of the children in an $or component may cause
                        # the query to succeed
                        or_groups.append(node.children)
                    elif node.operation == node.AND:
                        and_parts.append(node)
                elif isinstance(node, Q):
                    and_parts.append(node)

            # Now we combine the parts into a usable query. AND together all of
            # the necessary parts. Then for each $or part, create a new query
            # that ANDs the necessary part with the $or part.
            clauses = []
            for or_group in itertools.product(*or_groups):
                q_object = reduce(lambda a, b: a & b, and_parts, Q())
                q_object = reduce(lambda a, b: a & b, or_group, q_object)
                clauses.append(q_object)

            # Finally, $or the generated clauses in to one query. Each of the
            # clauses is sufficient for the query to succeed.
            return reduce(lambda a, b: a | b, clauses, Q())

        if combination.operation == combination.OR:
            children = []
            # Crush any nested ORs in to this combination as MongoDB doesn't
            # support nested $or operations
            for node in combination.children:
                if (isinstance(node, QCombination) and
                    node.operation == combination.OR):
                    children += node.children
                else:
                    children.append(node)
            combination.children = children

        return combination


class QueryCompilerVisitor(QNodeVisitor):
    """Compiles the nodes in a query tree to a PyMongo-compatible query
    dictionary.
    """

    def __init__(self, document):
        self.document = document

    def visit_combination(self, combination):
        if combination.operation == combination.OR:
            return {'$or': combination.children}
        elif combination.operation == combination.AND:
            return self._mongo_query_conjunction(combination.children)
        return combination

    def visit_query(self, query):
        return QuerySet._transform_query(self.document, **query.query)

    def _mongo_query_conjunction(self, queries):
        """Merges Mongo query dicts - effectively &ing them together.
        """
        combined_query = {}
        for query in queries:
            for field, ops in query.items():
                if field not in combined_query:
                    combined_query[field] = ops
                else:
                    # The field is already present in the query the only way
                    # we can merge is if both the existing value and the new
                    # value are operation dicts, reject anything else
                    if (not isinstance(combined_query[field], dict) or
                        not isinstance(ops, dict)):
                        message = 'Conflicting values for ' + field
                        raise InvalidQueryError(message)

                    current_ops = set(combined_query[field].keys())
                    new_ops = set(ops.keys())
                    # Make sure that the same operation isn't applied more than
                    # once to a single field
                    intersection = current_ops.intersection(new_ops)
                    if intersection:
                        msg = 'Duplicate query conditions: '
                        raise InvalidQueryError(msg + ', '.join(intersection))

                    # Right! We've got two non-overlapping dicts of operations!
                    combined_query[field].update(copy.deepcopy(ops))
        return combined_query


class QNode(object):
    """Base class for nodes in query trees.
    """

    AND = 0
    OR = 1

    def to_query(self, document):
        query = self.accept(SimplificationVisitor())
        query = query.accept(QueryTreeTransformerVisitor())
        query = query.accept(QueryCompilerVisitor(document))
        return query

    def accept(self, visitor):
        raise NotImplementedError

    def _combine(self, other, operation):
        """Combine this node with another node into a QCombination object.
        """
        if other.empty:
            return self

        if self.empty:
            return other

        return QCombination(operation, [self, other])

    @property
    def empty(self):
        return False

    def __or__(self, other):
        return self._combine(other, self.OR)

    def __and__(self, other):
        return self._combine(other, self.AND)


class QCombination(QNode):
    """Represents the combination of several conditions by a given logical
    operator.
    """

    def __init__(self, operation, children):
        self.operation = operation
        self.children = []
        for node in children:
            # If the child is a combination of the same type, we can merge its
            # children directly into this combinations children
            if isinstance(node, QCombination) and node.operation == operation:
                self.children += node.children
            else:
                self.children.append(node)

    def accept(self, visitor):
        for i in range(len(self.children)):
            self.children[i] = self.children[i].accept(visitor)

        return visitor.visit_combination(self)

    @property
    def empty(self):
        return not bool(self.children)


class Q(QNode):
    """A simple query object, used in a query tree to build up more complex
    query structures.
    """

    def __init__(self, **query):
        self.query = query

    def accept(self, visitor):
        return visitor.visit_query(self)

    @property
    def empty(self):
        return not bool(self.query)


class QueryFieldList(object):
    """Object that handles combinations of .only() and .exclude() calls"""
    ONLY = True
    EXCLUDE = False

    def __init__(self, fields=[], value=ONLY, always_include=[]):
        self.value = value
        self.fields = set(fields)
        self.always_include = set(always_include)

    def as_dict(self):
        return dict((field, self.value) for field in self.fields)

    def __add__(self, f):
        if not self.fields:
            self.fields = f.fields
            self.value = f.value
        elif self.value is self.ONLY and f.value is self.ONLY:
            self.fields = self.fields.intersection(f.fields)
        elif self.value is self.EXCLUDE and f.value is self.EXCLUDE:
            self.fields = self.fields.union(f.fields)
        elif self.value is self.ONLY and f.value is self.EXCLUDE:
            self.fields -= f.fields
        elif self.value is self.EXCLUDE and f.value is self.ONLY:
            self.value = self.ONLY
            self.fields = f.fields - self.fields

        if self.always_include:
            if self.value is self.ONLY and self.fields:
                self.fields = self.fields.union(self.always_include)
            else:
                self.fields -= self.always_include
        return self

    def reset(self):
        self.fields = set([])
        self.value = self.ONLY

    def __nonzero__(self):
        return bool(self.fields)


class QuerySet(object):
    """A set of results returned from a query. Wraps a MongoDB cursor,
    providing :class:`~mongoengine.Document` objects as the results.
    """

    def __init__(self, document, collection):
        self._document = document
        self._collection_obj = collection
        self._accessed_collection = False
        self._mongo_query = None
        self._query_obj = Q()
        self._initial_query = {}
        self._where_clause = None
        self._loaded_fields = QueryFieldList()
        self._ordering = []
        self._snapshot = False
        self._timeout = True
        self._class_check = True

        # If inheritance is allowed, only return instances and instances of
        # subclasses of the class being used
        if document._meta.get('allow_inheritance'):
            self._initial_query = {'_types': self._document._class_name}
            self._loaded_fields = QueryFieldList(always_include=['_cls'])
        self._cursor_obj = None
        self._limit = None
        self._skip = None

    def clone(self):
        """Creates a copy of the current :class:`~mongoengine.queryset.QuerySet`"""
        c = self.__class__(self._document, self._collection_obj)

        copy_props = ('_initial_query', '_query_obj', '_where_clause',
                    '_loaded_fields', '_ordering', '_snapshot',
                    '_timeout', '_limit', '_skip')

        for prop in copy_props:
            val = getattr(self, prop)
            setattr(c, prop, copy.deepcopy(val))

        return c

    @property
    def _query(self):
        if self._mongo_query is None:
            self._mongo_query = self._query_obj.to_query(self._document)
            if self._class_check:
                self._mongo_query.update(self._initial_query)
        return self._mongo_query

    def ensure_index(self, key_or_list, drop_dups=False, background=False,
        **kwargs):
        """Ensure that the given indexes are in place.

        :param key_or_list: a single index key or a list of index keys (to
            construct a multi-field index); keys may be prefixed with a **+**
            or a **-** to determine the index ordering
        """
        index_list = QuerySet._build_index_spec(self._document, key_or_list)
        self._collection.ensure_index(index_list, drop_dups=drop_dups,
            background=background)
        return self

    @classmethod
    def _build_index_spec(cls, doc_cls, key_or_list):
        """Build a PyMongo index spec from a MongoEngine index spec.
        """
        if isinstance(key_or_list, basestring):
            key_or_list = [key_or_list]

        index_list = []
        use_types = doc_cls._meta.get('allow_inheritance', True)
        for key in key_or_list:
            # Get direction from + or -
            direction = pymongo.ASCENDING
            if key.startswith("-"):
                direction = pymongo.DESCENDING
            if key.startswith(("+", "-")):
                    key = key[1:]

            # Use real field name, do it manually because we need field
            # objects for the next part (list field checking)
            parts = key.split('.')
            fields = QuerySet._lookup_field(doc_cls, parts)
            parts = [field.db_field for field in fields]
            key = '.'.join(parts)
            index_list.append((key, direction))

            # Check if a list field is being used, don't use _types if it is
            if use_types and not all(f._index_with_types for f in fields):
                use_types = False

        # If _types is being used, prepend it to every specified index
        if doc_cls._meta.get('allow_inheritance') and use_types:
            index_list.insert(0, ('_types', 1))

        return index_list

    def __call__(self, q_obj=None, class_check=True, **query):
        """Filter the selected documents by calling the
        :class:`~mongoengine.queryset.QuerySet` with a query.

        :param q_obj: a :class:`~mongoengine.queryset.Q` object to be used in
            the query; the :class:`~mongoengine.queryset.QuerySet` is filtered
            multiple times with different :class:`~mongoengine.queryset.Q`
            objects, only the last one will be used
        :param class_check: If set to False bypass class name check when
            querying collection
        :param query: Django-style query keyword arguments
        """
        query = Q(**query)
        if q_obj:
            query &= q_obj
        self._query_obj &= query
        self._mongo_query = None
        self._cursor_obj = None
        self._class_check = class_check
        return self

    def filter(self, *q_objs, **query):
        """An alias of :meth:`~mongoengine.queryset.QuerySet.__call__`
        """
        return self.__call__(*q_objs, **query)

    def all(self):
        """Returns all documents."""
        return self.__call__()

    @property
    def _collection(self):
        """Property that returns the collection object. This allows us to
        perform operations only if the collection is accessed.
        """
        if not self._accessed_collection:
            self._accessed_collection = True

            background = self._document._meta.get('index_background', False)
            drop_dups = self._document._meta.get('index_drop_dups', False)
            index_opts = self._document._meta.get('index_options', {})

            # Ensure indexes created by uniqueness constraints
            for index in self._document._meta['unique_indexes']:
                self._collection.ensure_index(index, unique=True,
                    background=background, drop_dups=drop_dups, **index_opts)

            # Ensure document-defined indexes are created
            if self._document._meta['indexes']:
                for key_or_list in self._document._meta['indexes']:
                    self._collection.ensure_index(key_or_list,
                        background=background, **index_opts)

            # If _types is being used (for polymorphism), it needs an index
            if '_types' in self._query:
                self._collection.ensure_index('_types',
                    background=background, **index_opts)

            # Ensure all needed field indexes are created
            for field in self._document._fields.values():
                if field.__class__._geo_index:
                    index_spec = [(field.db_field, pymongo.GEO2D)]
                    self._collection.ensure_index(index_spec,
                        background=background, **index_opts)

        return self._collection_obj

    @property
    def _cursor(self):
        if self._cursor_obj is None:
            cursor_args = {
                'snapshot': self._snapshot,
                'timeout': self._timeout,
            }
            if self._loaded_fields:
                cursor_args['fields'] = self._loaded_fields.as_dict()
            self._cursor_obj = self._collection.find(self._query,
                                                     **cursor_args)
            # Apply where clauses to cursor
            if self._where_clause:
                self._cursor_obj.where(self._where_clause)

            # apply default ordering
            if self._ordering:
                self._cursor_obj.sort(self._ordering)
            elif self._document._meta['ordering']:
                self.order_by(*self._document._meta['ordering'])

            if self._limit is not None:
                self._cursor_obj.limit(self._limit)

            if self._skip is not None:
                self._cursor_obj.skip(self._skip)

        return self._cursor_obj

    @classmethod
    def _lookup_field(cls, document, parts):
        """Lookup a field based on its attribute and return a list containing
        the field's parents and the field.
        """
        if not isinstance(parts, (list, tuple)):
            parts = [parts]
        fields = []
        field = None
        for field_name in parts:
<<<<<<< HEAD
            if field_name.isdigit():
                fields.append(field_name)
                field = field.field
=======
            # Handle ListField indexing:
            if field_name.isdigit():
                try:
                    field = field.field
                except AttributeError, err:
                    raise InvalidQueryError(
                        "Can't use index on unsubscriptable field (%s)" % err)
                fields.append(field_name)
>>>>>>> 8427877b
                continue
            if field is None:
                # Look up first field from the document
                if field_name == 'pk':
                    # Deal with "primary key" alias
                    field_name = document._meta['id_field']
                field = document._fields[field_name]
            else:
                # Look up subfield on the previous field
                field = field.lookup_member(field_name)
                if field is None:
                    raise InvalidQueryError('Cannot resolve field "%s"'
                                            % field_name)
            fields.append(field)
        return fields

    @classmethod
    def _translate_field_name(cls, doc_cls, field, sep='.'):
        """Translate a field attribute name to a database field name.
        """
        parts = field.split(sep)
        parts = [f.db_field for f in QuerySet._lookup_field(doc_cls, parts)]
        return '.'.join(parts)

    @classmethod
    def _transform_query(cls, _doc_cls=None, _field_operation=False, **query):
        """Transform a query from Django-style format to Mongo format.
        """
        operators = ['ne', 'gt', 'gte', 'lt', 'lte', 'in', 'nin', 'mod',
                     'all', 'size', 'exists', 'not']
        geo_operators = ['within_distance', 'within_spherical_distance', 'within_box', 'near', 'near_sphere']
        match_operators = ['contains', 'icontains', 'startswith',
                           'istartswith', 'endswith', 'iendswith',
                           'exact', 'iexact']

        mongo_query = {}
        for key, value in query.items():
            if key == "__raw__":
                mongo_query.update(value)
                continue

            parts = key.split('__')
            indices = [(i, p) for i, p in enumerate(parts) if p.isdigit()]
            parts = [part for part in parts if not part.isdigit()]
            # Check for an operator and transform to mongo-style if there is
            op = None
            if parts[-1] in operators + match_operators + geo_operators:
                op = parts.pop()

            negate = False
            if parts[-1] == 'not':
                parts.pop()
                negate = True

            if _doc_cls:
                # Switch field names to proper names [set in Field(name='foo')]
                fields = QuerySet._lookup_field(_doc_cls, parts)
                parts = [field.db_field for field in fields]

                # Convert value to proper value
                field = fields[-1]
                singular_ops = [None, 'ne', 'gt', 'gte', 'lt', 'lte', 'not']
                singular_ops += match_operators
                if op in singular_ops:
                    value = field.prepare_query_value(op, value)
                elif op in ('in', 'nin', 'all', 'near'):
                    # 'in', 'nin' and 'all' require a list of values
                    value = [field.prepare_query_value(op, v) for v in value]

            # if op and op not in match_operators:
            if op:
                if op in geo_operators:
                    if op == "within_distance":
                        value = {'$within': {'$center': value}}
                    elif op == "within_spherical_distance":
                        value = {'$within': {'$centerSphere': value}}
                    elif op == "near":
                        value = {'$near': value}
                    elif op == "near_sphere":
                        value = {'$nearSphere': value}
                    elif op == 'within_box':
                        value = {'$within': {'$box': value}}
                    else:
                        raise NotImplementedError("Geo method '%s' has not "
                                                  "been implemented" % op)
                elif op not in match_operators:
                    value = {'$' + op: value}

            if negate:
                value = {'$not': value}

            for i, part in indices:
                parts.insert(i, part)
            key = '.'.join(parts)
            if op is None or key not in mongo_query:
                mongo_query[key] = value
            elif key in mongo_query and isinstance(mongo_query[key], dict):
                mongo_query[key].update(value)
        return mongo_query

    def get(self, *q_objs, **query):
        """Retrieve the the matching object raising
        :class:`~mongoengine.queryset.MultipleObjectsReturned` or
        `DocumentName.MultipleObjectsReturned` exception if multiple results and
        :class:`~mongoengine.queryset.DoesNotExist` or `DocumentName.DoesNotExist`
        if no results are found.

        .. versionadded:: 0.3
        """
        self.__call__(*q_objs, **query)
        count = self.count()
        if count == 1:
            return self[0]
        elif count > 1:
            message = u'%d items returned, instead of 1' % count
            raise self._document.MultipleObjectsReturned(message)
        else:
            raise self._document.DoesNotExist("%s matching query does not exist."
                                              % self._document._class_name)

    def get_or_create(self, write_options=None, *q_objs, **query):
        """Retrieve unique object or create, if it doesn't exist. Returns a tuple of
        ``(object, created)``, where ``object`` is the retrieved or created object
        and ``created`` is a boolean specifying whether a new object was created. Raises
        :class:`~mongoengine.queryset.MultipleObjectsReturned` or
        `DocumentName.MultipleObjectsReturned` if multiple results are found.
        A new document will be created if the document doesn't exists; a
        dictionary of default values for the new document may be provided as a
        keyword argument called :attr:`defaults`.

        :param write_options: optional extra keyword arguments used if we
            have to create a new document.
            Passes any write_options onto :meth:`~mongoengine.document.Document.save`

        .. versionadded:: 0.3
        """
        defaults = query.get('defaults', {})
        if 'defaults' in query:
            del query['defaults']

        self.__call__(*q_objs, **query)
        count = self.count()
        if count == 0:
            query.update(defaults)
            doc = self._document(**query)
            doc.save(write_options=write_options)
            return doc, True
        elif count == 1:
            return self.first(), False
        else:
            message = u'%d items returned, instead of 1' % count
            raise self._document.MultipleObjectsReturned(message)

    def create(self, **kwargs):
        """Create new object. Returns the saved object instance.

        .. versionadded:: 0.4
        """
        doc = self._document(**kwargs)
        doc.save()
        return doc

    def first(self):
        """Retrieve the first object matching the query.
        """
        try:
            result = self[0]
        except IndexError:
            result = None
        return result

    def with_id(self, object_id):
        """Retrieve the object matching the id provided.

        :param object_id: the value for the id of the document to look up
        """
        id_field = self._document._meta['id_field']
        object_id = self._document._fields[id_field].to_mongo(object_id)

        result = self._collection.find_one({'_id': object_id})
        if result is not None:
            result = self._document._from_son(result)
        return result

    def in_bulk(self, object_ids):
        """Retrieve a set of documents by their ids.

        :param object_ids: a list or tuple of ``ObjectId``\ s
        :rtype: dict of ObjectIds as keys and collection-specific
                Document subclasses as values.

        .. versionadded:: 0.3
        """
        doc_map = {}

        docs = self._collection.find({'_id': {'$in': object_ids}})
        for doc in docs:
            doc_map[doc['_id']] = self._document._from_son(doc)

        return doc_map

    def next(self):
        """Wrap the result in a :class:`~mongoengine.Document` object.
        """
        try:
            if self._limit == 0:
                raise StopIteration
            return self._document._from_son(self._cursor.next())
        except StopIteration, e:
            self.rewind()
            raise e

    def rewind(self):
        """Rewind the cursor to its unevaluated state.

        .. versionadded:: 0.3
        """
        self._cursor.rewind()

    def count(self):
        """Count the selected elements in the query.
        """
        if self._limit == 0:
            return 0
        return self._cursor.count(with_limit_and_skip=True)

    def __len__(self):
        return self.count()

    def map_reduce(self, map_f, reduce_f, output, finalize_f=None, limit=None,
                   scope=None, keep_temp=False):
        """Perform a map/reduce query using the current query spec
        and ordering. While ``map_reduce`` respects ``QuerySet`` chaining,
        it must be the last call made, as it does not return a maleable
        ``QuerySet``.

        See the :meth:`~mongoengine.tests.QuerySetTest.test_map_reduce`
        and :meth:`~mongoengine.tests.QuerySetTest.test_map_advanced`
        tests in ``tests.queryset.QuerySetTest`` for usage examples.

        :param map_f: map function, as :class:`~pymongo.code.Code` or string
        :param reduce_f: reduce function, as
                         :class:`~pymongo.code.Code` or string
        :param output: output collection name
        :param finalize_f: finalize function, an optional function that
                           performs any post-reduction processing.
        :param scope: values to insert into map/reduce global scope. Optional.
        :param limit: number of objects from current query to provide
                      to map/reduce method

        Returns an iterator yielding
        :class:`~mongoengine.document.MapReduceDocument`.

        .. note:: Map/Reduce changed in server version **>= 1.7.4**. The PyMongo
           :meth:`~pymongo.collection.Collection.map_reduce` helper requires
           PyMongo version **>= 1.11**.

        .. versionadded:: 0.3
        """
        from document import MapReduceDocument

        if not hasattr(self._collection, "map_reduce"):
            raise NotImplementedError("Requires MongoDB >= 1.7.1")

        map_f_scope = {}
        if isinstance(map_f, pymongo.code.Code):
            map_f_scope = map_f.scope
            map_f = unicode(map_f)
        map_f = pymongo.code.Code(self._sub_js_fields(map_f), map_f_scope)

        reduce_f_scope = {}
        if isinstance(reduce_f, pymongo.code.Code):
            reduce_f_scope = reduce_f.scope
            reduce_f = unicode(reduce_f)
        reduce_f_code = self._sub_js_fields(reduce_f)
        reduce_f = pymongo.code.Code(reduce_f_code, reduce_f_scope)

        mr_args = {'query': self._query, 'keeptemp': keep_temp}

        if finalize_f:
            finalize_f_scope = {}
            if isinstance(finalize_f, pymongo.code.Code):
                finalize_f_scope = finalize_f.scope
                finalize_f = unicode(finalize_f)
            finalize_f_code = self._sub_js_fields(finalize_f)
            finalize_f = pymongo.code.Code(finalize_f_code, finalize_f_scope)
            mr_args['finalize'] = finalize_f

        if scope:
            mr_args['scope'] = scope

        if limit:
            mr_args['limit'] = limit
        results = self._collection.map_reduce(map_f, reduce_f, output, **mr_args)
        results = results.find()

        if self._ordering:
            results = results.sort(self._ordering)

        for doc in results:
            yield MapReduceDocument(self._document, self._collection,
                                    doc['_id'], doc['value'])

    def limit(self, n):
        """Limit the number of returned documents to `n`. This may also be
        achieved using array-slicing syntax (e.g. ``User.objects[:5]``).

        :param n: the maximum number of objects to return
        """
        if n == 0:
            self._cursor.limit(1)
        else:
            self._cursor.limit(n)
        self._limit = n

        # Return self to allow chaining
        return self

    def skip(self, n):
        """Skip `n` documents before returning the results. This may also be
        achieved using array-slicing syntax (e.g. ``User.objects[5:]``).

        :param n: the number of objects to skip before returning results
        """
        self._cursor.skip(n)
        self._skip = n
        return self

    def __getitem__(self, key):
        """Support skip and limit using getitem and slicing syntax.
        """
        # Slice provided
        if isinstance(key, slice):
            try:
                self._cursor_obj = self._cursor[key]
                self._skip, self._limit = key.start, key.stop
            except IndexError, err:
                # PyMongo raises an error if key.start == key.stop, catch it,
                # bin it, kill it.
                start = key.start or 0
                if start >= 0 and key.stop >= 0 and key.step is None:
                    if start == key.stop:
                        self.limit(0)
                        self._skip, self._limit = key.start, key.stop - start
                        return self
                raise err
            # Allow further QuerySet modifications to be performed
            return self
        # Integer index provided
        elif isinstance(key, int):
            return self._document._from_son(self._cursor[key])
        raise AttributeError

    def distinct(self, field):
        """Return a list of distinct values for a given field.

        :param field: the field to select distinct values from

        .. versionadded:: 0.4
        """
        return self._cursor.distinct(field)

    def only(self, *fields):
        """Load only a subset of this document's fields. ::

            post = BlogPost.objects(...).only("title")

        :param fields: fields to include

        .. versionadded:: 0.3
        """
        fields = dict([(f, QueryFieldList.ONLY) for f in fields])
        return self.fields(**fields)

    def exclude(self, *fields):
        """Opposite to .only(), exclude some document's fields. ::

            post = BlogPost.objects(...).exclude("comments")

        :param fields: fields to exclude
        """
        fields = dict([(f, QueryFieldList.EXCLUDE) for f in fields])
        return self.fields(**fields)

    def fields(self, **kwargs):
        """Manipulate how you load this document's fields.  Used by `.only()`
        and `.exclude()` to manipulate which fields to retrieve.  Fields also
        allows for a greater level of control for example:

        Retrieving a Subrange of Array Elements
        ---------------------------------------

        You can use the $slice operator to retrieve a subrange of elements in
        an array ::

            post = BlogPost.objects(...).fields(slice__comments=5) // first 5 comments

        :param kwargs: A dictionary identifying what to include

        .. versionadded:: 0.5
        """

        # Check for an operator and transform to mongo-style if there is
        operators = ["slice"]
        cleaned_fields = []
        for key, value in kwargs.items():
            parts = key.split('__')
            op = None
            if parts[0] in operators:
                op = parts.pop(0)
                value = {'$' + op: value}
            key = '.'.join(parts)
            cleaned_fields.append((key, value))

        fields = sorted(cleaned_fields, key=operator.itemgetter(1))
        for value, group in itertools.groupby(fields, lambda x: x[1]):
            fields = [field for field, value in group]
            fields = self._fields_to_dbfields(fields)
            self._loaded_fields += QueryFieldList(fields, value=value)
        return self

    def all_fields(self):
        """Include all fields. Reset all previously calls of .only() and .exclude(). ::

            post = BlogPost.objects(...).exclude("comments").only("title").all_fields()
        """
        self._loaded_fields = QueryFieldList(always_include=self._loaded_fields.always_include)
        return self

    def _fields_to_dbfields(self, fields):
        """Translate fields paths to its db equivalents"""
        ret = []
        for field in fields:
            field = ".".join(f.db_field for f in QuerySet._lookup_field(self._document, field.split('.')))
            ret.append(field)
        return ret

    def order_by(self, *keys):
        """Order the :class:`~mongoengine.queryset.QuerySet` by the keys. The
        order may be specified by prepending each of the keys by a + or a -.
        Ascending order is assumed.

        :param keys: fields to order the query results by; keys may be
            prefixed with **+** or **-** to determine the ordering direction
        """
        key_list = []
        for key in keys:
            if not key: continue
            direction = pymongo.ASCENDING
            if key[0] == '-':
                direction = pymongo.DESCENDING
            if key[0] in ('-', '+'):
                key = key[1:]
            key = key.replace('__', '.')
            try:
                key = QuerySet._translate_field_name(self._document, key)
            except:
                pass
            key_list.append((key, direction))

        self._ordering = key_list
        self._cursor.sort(key_list)
        return self

    def explain(self, format=False):
        """Return an explain plan record for the
        :class:`~mongoengine.queryset.QuerySet`\ 's cursor.

        :param format: format the plan before returning it
        """

        plan = self._cursor.explain()
        if format:
            plan = pprint.pformat(plan)
        return plan

    def snapshot(self, enabled):
        """Enable or disable snapshot mode when querying.

        :param enabled: whether or not snapshot mode is enabled
        """
        self._snapshot = enabled

    def timeout(self, enabled):
        """Enable or disable the default mongod timeout when querying.

        :param enabled: whether or not the timeout is used
        """
        self._timeout = enabled

    def delete(self, safe=False):
        """Delete the documents matched by the query.

        :param safe: check if the operation succeeded before returning
        """
        doc = self._document

        # Check for DENY rules before actually deleting/nullifying any other
        # references
        for rule_entry in doc._meta['delete_rules']:
            document_cls, field_name = rule_entry
            rule = doc._meta['delete_rules'][rule_entry]
            if rule == DENY and document_cls.objects(**{field_name + '__in': self}).count() > 0:
                msg = u'Could not delete document (at least %s.%s refers to it)' % \
                        (document_cls.__name__, field_name)
                raise OperationError(msg)

        for rule_entry in doc._meta['delete_rules']:
            document_cls, field_name = rule_entry
            rule = doc._meta['delete_rules'][rule_entry]
            if rule == CASCADE:
                document_cls.objects(**{field_name + '__in': self}).delete(safe=safe)
            elif rule == NULLIFY:
                document_cls.objects(**{field_name + '__in': self}).update(
                        safe_update=safe,
                        **{'unset__%s' % field_name: 1})

        self._collection.remove(self._query, safe=safe)

    @classmethod
    def _transform_update(cls, _doc_cls=None, **update):
        """Transform an update spec from Django-style format to Mongo format.
        """
        operators = ['set', 'unset', 'inc', 'dec', 'pop', 'push', 'push_all',
                     'pull', 'pull_all', 'add_to_set']
        mongo_update = {}
        for key, value in update.items():
            parts = key.split('__')
            # Check for an operator and transform to mongo-style if there is
            op = None
            if parts[0] in operators:
                op = parts.pop(0)
                # Convert Pythonic names to Mongo equivalents
                if op in ('push_all', 'pull_all'):
                    op = op.replace('_all', 'All')
                elif op == 'dec':
                    # Support decrement by flipping a positive value's sign
                    # and using 'inc'
                    op = 'inc'
                    if value > 0:
                        value = -value
                elif op == 'add_to_set':
                    op = op.replace('_to_set', 'ToSet')

            if _doc_cls:
                # Switch field names to proper names [set in Field(name='foo')]
                fields = QuerySet._lookup_field(_doc_cls, parts)
                parts = []
                for field in fields:
                    if isinstance(field, str):
                        parts.append(field)
                    else:
                        parts.append(field.db_field)
<<<<<<< HEAD
=======

>>>>>>> 8427877b
                # Convert value to proper value
                field = fields[-1]

                if op in (None, 'set', 'push', 'pull', 'addToSet'):
                    value = field.prepare_query_value(op, value)
                elif op in ('pushAll', 'pullAll'):
                    value = [field.prepare_query_value(op, v) for v in value]

            key = '.'.join(parts)

            if op:
                value = {key: value}
                key = '$' + op

            if op is None or key not in mongo_update:
                mongo_update[key] = value
            elif key in mongo_update and isinstance(mongo_update[key], dict):
                mongo_update[key].update(value)

        return mongo_update

    def update(self, safe_update=True, upsert=False, write_options=None, **update):
        """Perform an atomic update on the fields matched by the query. When
        ``safe_update`` is used, the number of affected documents is returned.

        :param safe_update: check if the operation succeeded before returning
        :param upsert: Any existing document with that "_id" is overwritten.
        :param write_options: extra keyword arguments for :meth:`~pymongo.collection.Collection.update`

        .. versionadded:: 0.2
        """
        if pymongo.version < '1.1.1':
            raise OperationError('update() method requires PyMongo 1.1.1+')

        if not write_options:
            write_options = {}

        update = QuerySet._transform_update(self._document, **update)
        try:
            ret = self._collection.update(self._query, update, multi=True,
                                          upsert=upsert, safe=safe_update,
                                          **write_options)
            if ret is not None and 'n' in ret:
                return ret['n']
        except pymongo.errors.OperationFailure, err:
            if unicode(err) == u'multi not coded yet':
                message = u'update() method requires MongoDB 1.1.3+'
                raise OperationError(message)
            raise OperationError(u'Update failed (%s)' % unicode(err))

    def update_one(self, safe_update=True, upsert=False, write_options=None, **update):
        """Perform an atomic update on first field matched by the query. When
        ``safe_update`` is used, the number of affected documents is returned.

        :param safe_update: check if the operation succeeded before returning
        :param upsert: Any existing document with that "_id" is overwritten.
        :param write_options: extra keyword arguments for :meth:`~pymongo.collection.Collection.update`
        :param update: Django-style update keyword arguments

        .. versionadded:: 0.2
        """
        if not write_options:
            write_options = {}
        update = QuerySet._transform_update(self._document, **update)
        try:
            # Explicitly provide 'multi=False' to newer versions of PyMongo
            # as the default may change to 'True'
            if pymongo.version >= '1.1.1':
                ret = self._collection.update(self._query, update, multi=False,
                                              upsert=upsert, safe=safe_update,
                                              **write_options)
            else:
                # Older versions of PyMongo don't support 'multi'
                ret = self._collection.update(self._query, update,
                                              safe=safe_update)
            if ret is not None and 'n' in ret:
                return ret['n']
        except pymongo.errors.OperationFailure, e:
            raise OperationError(u'Update failed [%s]' % unicode(e))

    def __iter__(self):
        return self

    def _sub_js_fields(self, code):
        """When fields are specified with [~fieldname] syntax, where
        *fieldname* is the Python name of a field, *fieldname* will be
        substituted for the MongoDB name of the field (specified using the
        :attr:`name` keyword argument in a field's constructor).
        """
        def field_sub(match):
            # Extract just the field name, and look up the field objects
            field_name = match.group(1).split('.')
            fields = QuerySet._lookup_field(self._document, field_name)
            # Substitute the correct name for the field into the javascript
            return u'["%s"]' % fields[-1].db_field

        return re.sub(u'\[\s*~([A-z_][A-z_0-9.]+?)\s*\]', field_sub, code)

    def exec_js(self, code, *fields, **options):
        """Execute a Javascript function on the server. A list of fields may be
        provided, which will be translated to their correct names and supplied
        as the arguments to the function. A few extra variables are added to
        the function's scope: ``collection``, which is the name of the
        collection in use; ``query``, which is an object representing the
        current query; and ``options``, which is an object containing any
        options specified as keyword arguments.

        As fields in MongoEngine may use different names in the database (set
        using the :attr:`db_field` keyword argument to a :class:`Field`
        constructor), a mechanism exists for replacing MongoEngine field names
        with the database field names in Javascript code. When accessing a
        field, use square-bracket notation, and prefix the MongoEngine field
        name with a tilde (~).

        :param code: a string of Javascript code to execute
        :param fields: fields that you will be using in your function, which
            will be passed in to your function as arguments
        :param options: options that you want available to the function
            (accessed in Javascript through the ``options`` object)
        """
        code = self._sub_js_fields(code)

        fields = [QuerySet._translate_field_name(self._document, f)
                  for f in fields]
        collection = self._document._meta['collection']

        scope = {
            'collection': collection,
            'options': options or {},
        }

        query = self._query
        if self._where_clause:
            query['$where'] = self._where_clause

        scope['query'] = query
        code = pymongo.code.Code(code, scope=scope)

        db = _get_db()
        return db.eval(code, *fields)

    def sum(self, field):
        """Sum over the values of the specified field.

        :param field: the field to sum over; use dot-notation to refer to
            embedded document fields
        """
        sum_func = """
            function(sumField) {
                var total = 0.0;
                db[collection].find(query).forEach(function(doc) {
                    total += (doc[sumField] || 0.0);
                });
                return total;
            }
        """
        return self.exec_js(sum_func, field)

    def average(self, field):
        """Average over the values of the specified field.

        :param field: the field to average over; use dot-notation to refer to
            embedded document fields
        """
        average_func = """
            function(averageField) {
                var total = 0.0;
                var num = 0;
                db[collection].find(query).forEach(function(doc) {
                    if (doc[averageField] !== undefined) {
                        total += doc[averageField];
                        num += 1;
                    }
                });
                return total / num;
            }
        """
        return self.exec_js(average_func, field)

    def item_frequencies(self, field, normalize=False):
        """Returns a dictionary of all items present in a field across
        the whole queried set of documents, and their corresponding frequency.
        This is useful for generating tag clouds, or searching documents.

        If the field is a :class:`~mongoengine.ListField`, the items within
        each list will be counted individually.

        :param field: the field to use
        :param normalize: normalize the results so they add to 1.0
        """
        freq_func = """
            function(field) {
                if (options.normalize) {
                    var total = 0.0;
                    db[collection].find(query).forEach(function(doc) {
                        if (doc[field].constructor == Array) {
                            total += doc[field].length;
                        } else {
                            total++;
                        }
                    });
                }

                var frequencies = {};
                var inc = 1.0;
                if (options.normalize) {
                    inc /= total;
                }
                db[collection].find(query).forEach(function(doc) {
                    if (doc[field].constructor == Array) {
                        doc[field].forEach(function(item) {
                            frequencies[item] = inc + (frequencies[item] || 0);
                        });
                    } else {
                        var item = doc[field];
                        frequencies[item] = inc + (frequencies[item] || 0);
                    }
                });
                return frequencies;
            }
        """
        return self.exec_js(freq_func, field, normalize=normalize)

    def __repr__(self):
        limit = REPR_OUTPUT_SIZE + 1
        if self._limit is not None and self._limit < limit:
            limit = self._limit
        data = list(self[self._skip:limit])
        if len(data) > REPR_OUTPUT_SIZE:
            data[-1] = "...(remaining elements truncated)..."
        return repr(data)


class QuerySetManager(object):

    get_queryset = None

    def __init__(self, queryset_func=None):
        if queryset_func:
            self.get_queryset = queryset_func
        self._collections = {}

    def __get__(self, instance, owner):
        """Descriptor for instantiating a new QuerySet object when
        Document.objects is accessed.
        """
        if instance is not None:
            # Document class being used rather than a document object
            return self

        db = _get_db()
        collection = owner._meta['collection']
        if (db, collection) not in self._collections:
            # Create collection as a capped collection if specified
            if owner._meta['max_size'] or owner._meta['max_documents']:
                # Get max document limit and max byte size from meta
                max_size = owner._meta['max_size'] or 10000000  # 10MB default
                max_documents = owner._meta['max_documents']

                if collection in db.collection_names():
                    self._collections[(db, collection)] = db[collection]
                    # The collection already exists, check if its capped
                    # options match the specified capped options
                    options = self._collections[(db, collection)].options()
                    if options.get('max') != max_documents or \
                       options.get('size') != max_size:
                        msg = ('Cannot create collection "%s" as a capped '
                               'collection as it already exists') % collection
                        raise InvalidCollectionError(msg)
                else:
                    # Create the collection as a capped collection
                    opts = {'capped': True, 'size': max_size}
                    if max_documents:
                        opts['max'] = max_documents
                    self._collections[(db, collection)] = db.create_collection(
                        collection, **opts
                    )
            else:
                self._collections[(db, collection)] = db[collection]

        # owner is the document that contains the QuerySetManager
        queryset_class = owner._meta['queryset_class'] or QuerySet
        queryset = queryset_class(owner, self._collections[(db, collection)])
        if self.get_queryset:
            if self.get_queryset.func_code.co_argcount == 1:
                queryset = self.get_queryset(queryset)
            else:
                queryset = self.get_queryset(owner, queryset)
        return queryset


def queryset_manager(func):
    """Decorator that allows you to define custom QuerySet managers on
    :class:`~mongoengine.Document` classes. The manager must be a function that
    accepts a :class:`~mongoengine.Document` class as its first argument, and a
    :class:`~mongoengine.queryset.QuerySet` as its second argument. The method
    function should return a :class:`~mongoengine.queryset.QuerySet`, probably
    the same one that was passed in, but modified in some way.
    """
    if func.func_code.co_argcount == 1:
        import warnings
        msg = 'Methods decorated with queryset_manager should take 2 arguments'
        warnings.warn(msg, DeprecationWarning)
    return QuerySetManager(func)<|MERGE_RESOLUTION|>--- conflicted
+++ resolved
@@ -522,11 +522,6 @@
         fields = []
         field = None
         for field_name in parts:
-<<<<<<< HEAD
-            if field_name.isdigit():
-                fields.append(field_name)
-                field = field.field
-=======
             # Handle ListField indexing:
             if field_name.isdigit():
                 try:
@@ -535,7 +530,6 @@
                     raise InvalidQueryError(
                         "Can't use index on unsubscriptable field (%s)" % err)
                 fields.append(field_name)
->>>>>>> 8427877b
                 continue
             if field is None:
                 # Look up first field from the document
@@ -1084,15 +1078,13 @@
                 # Switch field names to proper names [set in Field(name='foo')]
                 fields = QuerySet._lookup_field(_doc_cls, parts)
                 parts = []
+
                 for field in fields:
                     if isinstance(field, str):
                         parts.append(field)
                     else:
                         parts.append(field.db_field)
-<<<<<<< HEAD
-=======
-
->>>>>>> 8427877b
+
                 # Convert value to proper value
                 field = fields[-1]
 
