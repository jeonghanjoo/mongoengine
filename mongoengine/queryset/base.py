import copy
import itertools
import re
import warnings
from collections.abc import Mapping

import pymongo
import pymongo.errors
from bson import SON, json_util
from bson.code import Code
from pymongo.collection import ReturnDocument
from pymongo.common import validate_read_preference
from pymongo.read_concern import ReadConcern

from mongoengine import signals
from mongoengine.base import get_document
from mongoengine.common import _import_class
from mongoengine.connection import _get_session, get_db
from mongoengine.context_managers import (
    set_read_write_concern,
    set_write_concern,
    switch_db,
)
from mongoengine.errors import (
    BulkWriteError,
    InvalidQueryError,
    LookUpError,
    NotUniqueError,
    OperationError,
)
from mongoengine.pymongo_support import (
    LEGACY_JSON_OPTIONS,
    count_documents,
)
from mongoengine.queryset import transform
from mongoengine.queryset.field_list import QueryFieldList
from mongoengine.queryset.visitor import Q, QNode

__all__ = ("BaseQuerySet", "DO_NOTHING", "NULLIFY", "CASCADE", "DENY", "PULL")

# Delete rules
DO_NOTHING = 0
NULLIFY = 1
CASCADE = 2
DENY = 3
PULL = 4


class BaseQuerySet:
    """A set of results returned from a query. Wraps a MongoDB cursor,
    providing :class:`~mongoengine.Document` objects as the results.
    """

    __dereference = False
    _auto_dereference = True

    def __init__(self, document, collection):
        self._document = document
        self._collection_obj = collection
        self._mongo_query = None
        self._query_obj = Q()
        self._cls_query = {}
        self._where_clause = None
        self._loaded_fields = QueryFieldList()
        self._ordering = None
        self._snapshot = False
        self._timeout = True
        self._allow_disk_use = False
        self._read_preference = None
        self._read_concern = None
        self._iter = False
        self._scalar = []
        self._none = False
        self._as_pymongo = False
        self._search_text = None

        # If inheritance is allowed, only return instances and instances of
        # subclasses of the class being used
        if document._meta.get("allow_inheritance") is True:
            if len(self._document._subclasses) == 1:
                self._cls_query = {"_cls": self._document._subclasses[0]}
            else:
                self._cls_query = {"_cls": {"$in": self._document._subclasses}}
            self._loaded_fields = QueryFieldList(always_include=["_cls"])

        self._cursor_obj = None
        self._limit = None
        self._skip = None

        self._hint = -1  # Using -1 as None is a valid value for hint
        self._collation = None
        self._batch_size = None
        self._max_time_ms = None
        self._comment = None

        # Hack - As people expect cursor[5:5] to return
        # an empty result set. It's hard to do that right, though, because the
        # server uses limit(0) to mean 'no limit'. So we set _empty
        # in that case and check for it when iterating. We also unset
        # it anytime we change _limit. Inspired by how it is done in pymongo.Cursor
        self._empty = False

    def __call__(self, q_obj=None, **query):
        """Filter the selected documents by calling the
        :class:`~mongoengine.queryset.QuerySet` with a query.

        :param q_obj: a :class:`~mongoengine.queryset.Q` object to be used in
            the query; the :class:`~mongoengine.queryset.QuerySet` is filtered
            multiple times with different :class:`~mongoengine.queryset.Q`
            objects, only the last one will be used.
        :param query: Django-style query keyword arguments.
        """
        query = Q(**query)
        if q_obj:
            # Make sure proper query object is passed.
            if not isinstance(q_obj, QNode):
                msg = (
                    "Not a query object: %s. "
                    "Did you intend to use key=value?" % q_obj
                )
                raise InvalidQueryError(msg)
            query &= q_obj

        queryset = self.clone()
        queryset._query_obj &= query
        queryset._mongo_query = None
        queryset._cursor_obj = None

        return queryset

    def __getstate__(self):
        """
        Need for pickling queryset

        See https://github.com/MongoEngine/mongoengine/issues/442
        """

        obj_dict = self.__dict__.copy()

        # don't picke collection, instead pickle collection params
        obj_dict.pop("_collection_obj")

        # don't pickle cursor
        obj_dict["_cursor_obj"] = None

        return obj_dict

    def __setstate__(self, obj_dict):
        """
        Need for pickling queryset

        See https://github.com/MongoEngine/mongoengine/issues/442
        """

        obj_dict["_collection_obj"] = obj_dict["_document"]._get_collection()

        # update attributes
        self.__dict__.update(obj_dict)

        # forse load cursor
        # self._cursor

    def __getitem__(self, key):
        """Return a document instance corresponding to a given index if
        the key is an integer. If the key is a slice, translate its
        bounds into a skip and a limit, and return a cloned queryset
        with that skip/limit applied. For example:

        >>> User.objects[0]
        <User: User object>
        >>> User.objects[1:3]
        [<User: User object>, <User: User object>]
        """
        queryset = self.clone()
        queryset._empty = False

        # Handle a slice
        if isinstance(key, slice):
            queryset._cursor_obj = queryset._cursor[key]
            queryset._skip, queryset._limit = key.start, key.stop
            if key.start and key.stop:
                queryset._limit = key.stop - key.start
            if queryset._limit == 0:
                queryset._empty = True

            # Allow further QuerySet modifications to be performed
            return queryset

        # Handle an index
        elif isinstance(key, int):
            if queryset._scalar:
                return queryset._get_scalar(
                    queryset._document._from_son(
                        queryset._cursor[key],
                        _auto_dereference=self._auto_dereference,
                    )
                )

            if queryset._as_pymongo:
                return queryset._cursor[key]

            return queryset._document._from_son(
                queryset._cursor[key],
                _auto_dereference=self._auto_dereference,
            )

        raise TypeError("Provide a slice or an integer index")

    def __iter__(self):
        raise NotImplementedError

    def _has_data(self):
        """Return True if cursor has any data."""
        queryset = self.order_by()
        return False if queryset.first() is None else True

    def __bool__(self):
        """Avoid to open all records in an if stmt in Py3."""
        return self._has_data()

    # Core functions

    def all(self):
        """Returns a copy of the current QuerySet."""
        return self.__call__()

    def filter(self, *q_objs, **query):
        """An alias of :meth:`~mongoengine.queryset.QuerySet.__call__`"""
        return self.__call__(*q_objs, **query)

    def search_text(self, text, language=None):
        """
        Start a text search, using text indexes.
        Require: MongoDB server version 2.6+.

        :param language:  The language that determines the list of stop words
            for the search and the rules for the stemmer and tokenizer.
            If not specified, the search uses the default language of the index.
            For supported languages, see
            `Text Search Languages <http://docs.mongodb.org/manual/reference/text-search-languages/#text-search-languages>`.
        """
        queryset = self.clone()
        if queryset._search_text:
            raise OperationError("It is not possible to use search_text two times.")

        query_kwargs = SON({"$search": text})
        if language:
            query_kwargs["$language"] = language

        queryset._query_obj &= Q(__raw__={"$text": query_kwargs})
        queryset._mongo_query = None
        queryset._cursor_obj = None
        queryset._search_text = text

        return queryset

    def get(self, *q_objs, **query):
        """Retrieve the the matching object raising
        :class:`~mongoengine.queryset.MultipleObjectsReturned` or
        `DocumentName.MultipleObjectsReturned` exception if multiple results
        and :class:`~mongoengine.queryset.DoesNotExist` or
        `DocumentName.DoesNotExist` if no results are found.
        """
        queryset = self.clone()
        queryset = queryset.order_by().limit(2)
        queryset = queryset.filter(*q_objs, **query)

        try:
            result = next(queryset)
        except StopIteration:
            msg = "%s matching query does not exist." % queryset._document._class_name
            raise queryset._document.DoesNotExist(msg)

        try:
            # Check if there is another match
            next(queryset)
        except StopIteration:
            return result

        # If we were able to retrieve the 2nd doc, raise the MultipleObjectsReturned exception.
        raise queryset._document.MultipleObjectsReturned(
            "2 or more items returned, instead of 1"
        )

    def create(self, **kwargs):
        """Create new object. Returns the saved object instance."""
        return self._document(**kwargs).save(force_insert=True)

    def first(self):
        """Retrieve the first object matching the query."""
        queryset = self.clone()
        try:
            result = queryset[0]
        except IndexError:
            result = None
        return result

    def insert(
        self, doc_or_docs, load_bulk=True, write_concern=None, signal_kwargs=None
    ):
        """bulk insert documents

        :param doc_or_docs: a document or list of documents to be inserted
        :param load_bulk (optional): If True returns the list of document
            instances
        :param write_concern: Extra keyword arguments are passed down to
                :meth:`~pymongo.collection.Collection.insert`
                which will be used as options for the resultant
                ``getLastError`` command.  For example,
                ``insert(..., {w: 2, fsync: True})`` will wait until at least
                two servers have recorded the write and will force an fsync on
                each server being written to.
        :param signal_kwargs: (optional) kwargs dictionary to be passed to
            the signal calls.

        By default returns document instances, set ``load_bulk`` to False to
        return just ``ObjectIds``
        """
        Document = _import_class("Document")

        if write_concern is None:
            write_concern = {}

        docs = doc_or_docs
        return_one = False
        if isinstance(docs, Document) or issubclass(docs.__class__, Document):
            return_one = True
            docs = [docs]

        for doc in docs:
            if not isinstance(doc, self._document):
                msg = "Some documents inserted aren't instances of %s" % str(
                    self._document
                )
                raise OperationError(msg)
            if doc.pk and not doc._created:
                msg = "Some documents have ObjectIds, use doc.update() instead"
                raise OperationError(msg)

        signal_kwargs = signal_kwargs or {}
        signals.pre_bulk_insert.send(self._document, documents=docs, **signal_kwargs)

        raw = [doc.to_mongo() for doc in docs]

        with set_write_concern(self._collection, write_concern) as collection:
            insert_func = collection.insert_many
            if return_one:
                raw = raw[0]
                insert_func = collection.insert_one

        try:
            inserted_result = insert_func(raw, session=_get_session())
            ids = (
                [inserted_result.inserted_id]
                if return_one
                else inserted_result.inserted_ids
            )
        except pymongo.errors.DuplicateKeyError as err:
            message = "Could not save document (%s)"
            raise NotUniqueError(message % err)
        except pymongo.errors.BulkWriteError as err:
            # inserting documents that already have an _id field will
            # give huge performance debt or raise
            message = "Bulk write error: (%s)"
            raise BulkWriteError(message % err.details)
        except pymongo.errors.OperationFailure as err:
            message = "Could not save document (%s)"
            if re.match("^E1100[01] duplicate key", str(err)):
                # E11000 - duplicate key error index
                # E11001 - duplicate key on update
                message = "Tried to save duplicate unique keys (%s)"
                raise NotUniqueError(message % err)
            raise OperationError(message % err)

        # Apply inserted_ids to documents
        for doc, doc_id in zip(docs, ids):
            doc.pk = doc_id

        if not load_bulk:
            signals.post_bulk_insert.send(
                self._document, documents=docs, loaded=False, **signal_kwargs
            )
            return ids[0] if return_one else ids

        documents = self.in_bulk(ids)
        results = [documents.get(obj_id) for obj_id in ids]
        signals.post_bulk_insert.send(
            self._document, documents=results, loaded=True, **signal_kwargs
        )
        return results[0] if return_one else results

    def count(self, with_limit_and_skip=False):
        """Count the selected elements in the query.

        :param with_limit_and_skip (optional): take any :meth:`limit` or
            :meth:`skip` that has been applied to this cursor into account when
            getting the count
        """
        # mimic the fact that setting .limit(0) in pymongo sets no limit
        # https://docs.mongodb.com/manual/reference/method/cursor.limit/#zero-value
        if (
            self._limit == 0
            and with_limit_and_skip is False
            or self._none
            or self._empty
        ):
            return 0

        kwargs = (
            {"limit": self._limit, "skip": self._skip} if with_limit_and_skip else {}
        )

        if self._limit == 0:
            # mimic the fact that historically .limit(0) sets no limit
            kwargs.pop("limit", None)

        if self._hint not in (-1, None):
            kwargs["hint"] = self._hint

        if self._collation:
            kwargs["collation"] = self._collation

        count = count_documents(
            collection=self._cursor.collection,
            filter=self._query,
            **kwargs,
        )

        self._cursor_obj = None
        return count

    def delete(self, write_concern=None, _from_doc_delete=False, cascade_refs=None):
        """Delete the documents matched by the query.

        :param write_concern: Extra keyword arguments are passed down which
            will be used as options for the resultant
            ``getLastError`` command.  For example,
            ``save(..., write_concern={w: 2, fsync: True}, ...)`` will
            wait until at least two servers have recorded the write and
            will force an fsync on the primary server.
        :param _from_doc_delete: True when called from document delete therefore
            signals will have been triggered so don't loop.

        :returns number of deleted documents
        """
        queryset = self.clone()
        doc = queryset._document

        if write_concern is None:
            write_concern = {}

        # Handle deletes where skips or limits have been applied or
        # there is an untriggered delete signal
        has_delete_signal = signals.signals_available and (
            signals.pre_delete.has_receivers_for(doc)
            or signals.post_delete.has_receivers_for(doc)
        )

        call_document_delete = (
            queryset._skip or queryset._limit or has_delete_signal
        ) and not _from_doc_delete

        if call_document_delete:
            cnt = 0
            for doc in queryset:
                doc.delete(**write_concern)
                cnt += 1
            return cnt

        delete_rules = doc._meta.get("delete_rules") or {}
        delete_rules = list(delete_rules.items())

        # Check for DENY rules before actually deleting/nullifying any other
        # references
        for rule_entry, rule in delete_rules:
            document_cls, field_name = rule_entry
            if document_cls._meta.get("abstract"):
                continue

            if rule == DENY:
                refs = document_cls.objects(**{field_name + "__in": self})
                if refs.limit(1).count() > 0:
                    raise OperationError(
                        "Could not delete document (%s.%s refers to it)"
                        % (document_cls.__name__, field_name)
                    )

        # Check all the other rules
        for rule_entry, rule in delete_rules:
            document_cls, field_name = rule_entry
            if document_cls._meta.get("abstract"):
                continue

            if rule == CASCADE:
                cascade_refs = set() if cascade_refs is None else cascade_refs
                # Handle recursive reference
                if doc._collection == document_cls._collection:
                    for ref in queryset:
                        cascade_refs.add(ref.id)
                refs = document_cls.objects(
                    **{field_name + "__in": self, "pk__nin": cascade_refs}
                )
                if refs.count() > 0:
                    refs.delete(write_concern=write_concern, cascade_refs=cascade_refs)
            elif rule == NULLIFY:
                document_cls.objects(**{field_name + "__in": self}).update(
                    write_concern=write_concern, **{"unset__%s" % field_name: 1}
                )
            elif rule == PULL:
                document_cls.objects(**{field_name + "__in": self}).update(
                    write_concern=write_concern, **{"pull_all__%s" % field_name: self}
                )

        with set_write_concern(queryset._collection, write_concern) as collection:
            result = collection.delete_many(queryset._query, session=_get_session())

            # If we're using an unack'd write concern, we don't really know how
            # many items have been deleted at this point, hence we only return
            # the count for ack'd ops.
            if result.acknowledged:
                return result.deleted_count

    def update(
        self,
        upsert=False,
        multi=True,
        write_concern=None,
        read_concern=None,
        full_result=False,
        **update,
    ):
        """Perform an atomic update on the fields matched by the query.

        :param upsert: insert if document doesn't exist (default ``False``)
        :param multi: Update multiple documents.
        :param write_concern: Extra keyword arguments are passed down which
            will be used as options for the resultant
            ``getLastError`` command.  For example,
            ``save(..., write_concern={w: 2, fsync: True}, ...)`` will
            wait until at least two servers have recorded the write and
            will force an fsync on the primary server.
        :param read_concern: Override the read concern for the operation
        :param full_result: Return the associated ``pymongo.UpdateResult`` rather than just the number
            updated items
        :param update: Django-style update keyword arguments

        :returns the number of updated documents (unless ``full_result`` is True)
        """
        if not update and not upsert:
            raise OperationError("No update parameters, would remove data")

        if write_concern is None:
            write_concern = {}

        queryset = self.clone()
        query = queryset._query
        if "__raw__" in update and isinstance(update["__raw__"], list):
            update = [
                transform.update(queryset._document, **{"__raw__": u})
                for u in update["__raw__"]
            ]
        else:
            update = transform.update(queryset._document, **update)
        # If doing an atomic upsert on an inheritable class
        # then ensure we add _cls to the update operation
        if upsert and "_cls" in query:
            if "$set" in update:
                update["$set"]["_cls"] = queryset._document._class_name
            else:
                update["$set"] = {"_cls": queryset._document._class_name}
        try:
            with set_read_write_concern(
                queryset._collection, write_concern, read_concern
            ) as collection:
                update_func = collection.update_one
                if multi:
                    update_func = collection.update_many
                result = update_func(
                    query, update, upsert=upsert, session=_get_session()
                )
            if full_result:
                return result
            elif result.raw_result:
                return result.raw_result["n"]
        except pymongo.errors.DuplicateKeyError as err:
            raise NotUniqueError("Update failed (%s)" % err)
        except pymongo.errors.OperationFailure as err:
            if str(err) == "multi not coded yet":
                message = "update() method requires MongoDB 1.1.3+"
                raise OperationError(message)
            raise OperationError("Update failed (%s)" % err)

    def upsert_one(self, write_concern=None, read_concern=None, **update):
        """Overwrite or add the first document matched by the query.

        :param write_concern: Extra keyword arguments are passed down which
            will be used as options for the resultant
            ``getLastError`` command.  For example,
            ``save(..., write_concern={w: 2, fsync: True}, ...)`` will
            wait until at least two servers have recorded the write and
            will force an fsync on the primary server.
        :param read_concern: Override the read concern for the operation
        :param update: Django-style update keyword arguments

        :returns the new or overwritten document
        """

        atomic_update = self.update(
            multi=False,
            upsert=True,
            write_concern=write_concern,
            read_concern=read_concern,
            full_result=True,
            **update,
        )

        if atomic_update.raw_result["updatedExisting"]:
            document = self.get()
        else:
            document = self._document.objects.with_id(atomic_update.upserted_id)
        return document

    def update_one(self, upsert=False, write_concern=None, full_result=False, **update):
        """Perform an atomic update on the fields of the first document
        matched by the query.

        :param upsert: insert if document doesn't exist (default ``False``)
        :param write_concern: Extra keyword arguments are passed down which
            will be used as options for the resultant
            ``getLastError`` command.  For example,
            ``save(..., write_concern={w: 2, fsync: True}, ...)`` will
            wait until at least two servers have recorded the write and
            will force an fsync on the primary server.
        :param full_result: Return the associated ``pymongo.UpdateResult`` rather than just the number
            updated items
        :param update: Django-style update keyword arguments
            full_result
        :returns the number of updated documents (unless ``full_result`` is True)
        """
        return self.update(
            upsert=upsert,
            multi=False,
            write_concern=write_concern,
            full_result=full_result,
            **update,
        )

    def modify(
        self, upsert=False, full_response=False, remove=False, new=False, **update
    ):
        """Update and return the updated document.

        Returns either the document before or after modification based on `new`
        parameter. If no documents match the query and `upsert` is false,
        returns ``None``. If upserting and `new` is false, returns ``None``.

        If the full_response parameter is ``True``, the return value will be
        the entire response object from the server, including the 'ok' and
        'lastErrorObject' fields, rather than just the modified document.
        This is useful mainly because the 'lastErrorObject' document holds
        information about the command's execution.

        :param upsert: insert if document doesn't exist (default ``False``)
        :param full_response: return the entire response object from the
            server (default ``False``, not available for PyMongo 3+)
        :param remove: remove rather than updating (default ``False``)
        :param new: return updated rather than original document
            (default ``False``)
        :param update: Django-style update keyword arguments
        """

        if remove and new:
            raise OperationError("Conflicting parameters: remove and new")

        if not update and not upsert and not remove:
            raise OperationError("No update parameters, must either update or remove")

        queryset = self.clone()
        query = queryset._query
        if not remove:
            update = transform.update(queryset._document, **update)
        sort = queryset._ordering

        try:
            if full_response:
                msg = "With PyMongo 3+, it is not possible anymore to get the full response."
                warnings.warn(msg, DeprecationWarning)
            if remove:
                result = queryset._collection.find_one_and_delete(
                    query, sort=sort, session=_get_session(), **self._cursor_args
                )
            else:
                if new:
                    return_doc = ReturnDocument.AFTER
                else:
                    return_doc = ReturnDocument.BEFORE
                result = queryset._collection.find_one_and_update(
                    query,
                    update,
                    upsert=upsert,
                    sort=sort,
                    return_document=return_doc,
                    session=_get_session(),
                    **self._cursor_args,
                )
        except pymongo.errors.DuplicateKeyError as err:
            raise NotUniqueError("Update failed (%s)" % err)
        except pymongo.errors.OperationFailure as err:
            raise OperationError("Update failed (%s)" % err)

        if full_response:
            if result["value"] is not None:
                result["value"] = self._document._from_son(result["value"])
        else:
            if result is not None:
                result = self._document._from_son(result)

        return result

    def with_id(self, object_id):
        """Retrieve the object matching the id provided.  Uses `object_id` only
        and raises InvalidQueryError if a filter has been applied. Returns
        `None` if no document exists with that id.

        :param object_id: the value for the id of the document to look up
        """
        queryset = self.clone()
        if not queryset._query_obj.empty:
            msg = "Cannot use a filter whilst using `with_id`"
            raise InvalidQueryError(msg)
        return queryset.filter(pk=object_id).first()

    def in_bulk(self, object_ids):
        """Retrieve a set of documents by their ids.

        :param object_ids: a list or tuple of ObjectId's
        :rtype: dict of ObjectId's as keys and collection-specific
                Document subclasses as values.
        """
        doc_map = {}

        docs = self._collection.find(
            {"_id": {"$in": object_ids}}, session=_get_session(), **self._cursor_args
        )
        if self._scalar:
            for doc in docs:
                doc_map[doc["_id"]] = self._get_scalar(self._document._from_son(doc))
        elif self._as_pymongo:
            for doc in docs:
                doc_map[doc["_id"]] = doc
        else:
            for doc in docs:
                doc_map[doc["_id"]] = self._document._from_son(
                    doc,
                    _auto_dereference=self._auto_dereference,
                )

        return doc_map

    def none(self):
        """Returns a queryset that never returns any objects and no query will be executed when accessing the results
        inspired by django none() https://docs.djangoproject.com/en/dev/ref/models/querysets/#none
        """
        queryset = self.clone()
        queryset._none = True
        return queryset

    def no_sub_classes(self):
        """Filter for only the instances of this specific document.

        Do NOT return any inherited documents.
        """
        if self._document._meta.get("allow_inheritance") is True:
            self._cls_query = {"_cls": self._document._class_name}

        return self

    def using(self, alias):
        """This method is for controlling which database the QuerySet will be
        evaluated against if you are using more than one database.

        :param alias: The database alias
        """

        with switch_db(self._document, alias) as cls:
            collection = cls._get_collection()

        return self._clone_into(self.__class__(self._document, collection))

    def clone(self):
        """Create a copy of the current queryset."""
        return self._clone_into(self.__class__(self._document, self._collection_obj))

    def _clone_into(self, new_qs):
        """Copy all of the relevant properties of this queryset to
        a new queryset (which has to be an instance of
        :class:`~mongoengine.queryset.base.BaseQuerySet`).
        """
        if not isinstance(new_qs, BaseQuerySet):
            raise OperationError(
                "%s is not a subclass of BaseQuerySet" % new_qs.__name__
            )

        copy_props = (
            "_mongo_query",
            "_cls_query",
            "_none",
            "_query_obj",
            "_where_clause",
            "_loaded_fields",
            "_ordering",
            "_snapshot",
            "_timeout",
            "_allow_disk_use",
            "_read_preference",
            "_read_concern",
            "_iter",
            "_scalar",
            "_as_pymongo",
            "_limit",
            "_skip",
            "_empty",
            "_hint",
            "_collation",
            "_auto_dereference",
            "_search_text",
            "_max_time_ms",
            "_comment",
            "_batch_size",
        )

        for prop in copy_props:
            val = getattr(self, prop)
            setattr(new_qs, prop, copy.copy(val))

        if self._cursor_obj:
            new_qs._cursor_obj = self._cursor_obj.clone()

        return new_qs

    def select_related(self, max_depth=1):
        """Handles dereferencing of :class:`~bson.dbref.DBRef` objects or
        :class:`~bson.object_id.ObjectId` a maximum depth in order to cut down
        the number queries to mongodb.
        """
        # Make select related work the same for querysets
        max_depth += 1
        queryset = self.clone()
        return queryset._dereference(queryset, max_depth=max_depth)

    def limit(self, n):
        """Limit the number of returned documents to `n`. This may also be
        achieved using array-slicing syntax (e.g. ``User.objects[:5]``).

        :param n: the maximum number of objects to return if n is greater than 0.
        When 0 is passed, returns all the documents in the cursor
        """
        queryset = self.clone()
        queryset._limit = n
        queryset._empty = False  # cancels the effect of empty

        # If a cursor object has already been created, apply the limit to it.
        if queryset._cursor_obj:
            queryset._cursor_obj.limit(queryset._limit)

        return queryset

    def skip(self, n):
        """Skip `n` documents before returning the results. This may also be
        achieved using array-slicing syntax (e.g. ``User.objects[5:]``).

        :param n: the number of objects to skip before returning results
        """
        queryset = self.clone()
        queryset._skip = n

        # If a cursor object has already been created, apply the skip to it.
        if queryset._cursor_obj:
            queryset._cursor_obj.skip(queryset._skip)

        return queryset

    def hint(self, index=None):
        """Added 'hint' support, telling Mongo the proper index to use for the
        query.

        Judicious use of hints can greatly improve query performance. When
        doing a query on multiple fields (at least one of which is indexed)
        pass the indexed field as a hint to the query.

        Hinting will not do anything if the corresponding index does not exist.
        The last hint applied to this cursor takes precedence over all others.
        """
        queryset = self.clone()
        queryset._hint = index

        # If a cursor object has already been created, apply the hint to it.
        if queryset._cursor_obj:
            queryset._cursor_obj.hint(queryset._hint)

        return queryset

    def collation(self, collation=None):
        """
        Collation allows users to specify language-specific rules for string
        comparison, such as rules for lettercase and accent marks.
        :param collation: `~pymongo.collation.Collation` or dict with
        following fields:
            {
                locale: str,
                caseLevel: bool,
                caseFirst: str,
                strength: int,
                numericOrdering: bool,
                alternate: str,
                maxVariable: str,
                backwards: str
            }
        Collation should be added to indexes like in test example
        """
        queryset = self.clone()
        queryset._collation = collation

        if queryset._cursor_obj:
            queryset._cursor_obj.collation(collation)

        return queryset

    def batch_size(self, size):
        """Limit the number of documents returned in a single batch (each
        batch requires a round trip to the server).

        See http://api.mongodb.com/python/current/api/pymongo/cursor.html#pymongo.cursor.Cursor.batch_size
        for details.

        :param size: desired size of each batch.
        """
        queryset = self.clone()
        queryset._batch_size = size

        # If a cursor object has already been created, apply the batch size to it.
        if queryset._cursor_obj:
            queryset._cursor_obj.batch_size(queryset._batch_size)

        return queryset

    def distinct(self, field):
        """Return a list of distinct values for a given field.

        :param field: the field to select distinct values from

        .. note:: This is a command and won't take ordering or limit into
           account.
        """
        queryset = self.clone()

        try:
            field = self._fields_to_dbfields([field]).pop()
        except LookUpError:
            pass

        distinct = self._dereference(
            queryset._cursor.distinct(field), 1, name=field, instance=self._document
        )

        doc_field = self._document._fields.get(field.split(".", 1)[0])
        instance = None

        # We may need to cast to the correct type eg. ListField(EmbeddedDocumentField)
        EmbeddedDocumentField = _import_class("EmbeddedDocumentField")
        ListField = _import_class("ListField")
        GenericEmbeddedDocumentField = _import_class("GenericEmbeddedDocumentField")
        if isinstance(doc_field, ListField):
            doc_field = getattr(doc_field, "field", doc_field)
        if isinstance(doc_field, (EmbeddedDocumentField, GenericEmbeddedDocumentField)):
            instance = getattr(doc_field, "document_type", None)

        # handle distinct on subdocuments
        if "." in field:
            for field_part in field.split(".")[1:]:
                # if looping on embedded document, get the document type instance
                if instance and isinstance(
                    doc_field, (EmbeddedDocumentField, GenericEmbeddedDocumentField)
                ):
                    doc_field = instance
                # now get the subdocument
                doc_field = getattr(doc_field, field_part, doc_field)
                # We may need to cast to the correct type eg. ListField(EmbeddedDocumentField)
                if isinstance(doc_field, ListField):
                    doc_field = getattr(doc_field, "field", doc_field)
                if isinstance(
                    doc_field, (EmbeddedDocumentField, GenericEmbeddedDocumentField)
                ):
                    instance = getattr(doc_field, "document_type", None)

        if instance and isinstance(
            doc_field, (EmbeddedDocumentField, GenericEmbeddedDocumentField)
        ):
            distinct = [instance(**doc) for doc in distinct]

        return distinct

    def only(self, *fields):
        """Load only a subset of this document's fields. ::

            post = BlogPost.objects(...).only('title', 'author.name')

        .. note :: `only()` is chainable and will perform a union ::
            So with the following it will fetch both: `title` and `author.name`::

                post = BlogPost.objects.only('title').only('author.name')

        :func:`~mongoengine.queryset.QuerySet.all_fields` will reset any
        field filters.

        :param fields: fields to include
        """
        fields = {f: QueryFieldList.ONLY for f in fields}
        return self.fields(True, **fields)

    def exclude(self, *fields):
        """Opposite to .only(), exclude some document's fields. ::

            post = BlogPost.objects(...).exclude('comments')

        .. note :: `exclude()` is chainable and will perform a union ::
            So with the following it will exclude both: `title` and `author.name`::

                post = BlogPost.objects.exclude('title').exclude('author.name')

        :func:`~mongoengine.queryset.QuerySet.all_fields` will reset any
        field filters.

        :param fields: fields to exclude
        """
        fields = {f: QueryFieldList.EXCLUDE for f in fields}
        return self.fields(**fields)

    def fields(self, _only_called=False, **kwargs):
        """Manipulate how you load this document's fields. Used by `.only()`
        and `.exclude()` to manipulate which fields to retrieve. If called
        directly, use a set of kwargs similar to the MongoDB projection
        document. For example:

        Include only a subset of fields:

            posts = BlogPost.objects(...).fields(author=1, title=1)

        Exclude a specific field:

            posts = BlogPost.objects(...).fields(comments=0)

        To retrieve a subrange or sublist of array elements,
        support exist for both the `slice` and `elemMatch` projection operator:

            posts = BlogPost.objects(...).fields(slice__comments=5)
            posts = BlogPost.objects(...).fields(elemMatch__comments="test")

        :param kwargs: A set of keyword arguments identifying what to
            include, exclude, or slice.
        """

        # Check for an operator and transform to mongo-style if there is
        operators = ["slice", "elemMatch"]
        cleaned_fields = []
        for key, value in kwargs.items():
            parts = key.split("__")
            if parts[0] in operators:
                op = parts.pop(0)
                value = {"$" + op: value}
            key = ".".join(parts)
            cleaned_fields.append((key, value))

        # Sort fields by their values, explicitly excluded fields first, then
        # explicitly included, and then more complicated operators such as
        # $slice.
        def _sort_key(field_tuple):
            _, value = field_tuple
            if isinstance(value, int):
                return value  # 0 for exclusion, 1 for inclusion
            return 2  # so that complex values appear last

        fields = sorted(cleaned_fields, key=_sort_key)

        # Clone the queryset, group all fields by their value, convert
        # each of them to db_fields, and set the queryset's _loaded_fields
        queryset = self.clone()
        for value, group in itertools.groupby(fields, lambda x: x[1]):
            fields = [field for field, value in group]
            fields = queryset._fields_to_dbfields(fields)
            queryset._loaded_fields += QueryFieldList(
                fields, value=value, _only_called=_only_called
            )

        return queryset

    def all_fields(self):
        """Include all fields. Reset all previously calls of .only() or
        .exclude(). ::

            post = BlogPost.objects.exclude('comments').all_fields()
        """
        queryset = self.clone()
        queryset._loaded_fields = QueryFieldList(
            always_include=queryset._loaded_fields.always_include
        )
        return queryset

    def order_by(self, *keys):
        """Order the :class:`~mongoengine.queryset.QuerySet` by the given keys.

        The order may be specified by prepending each of the keys by a "+" or
        a "-". Ascending order is assumed if there's no prefix.

        If no keys are passed, existing ordering is cleared instead.

        :param keys: fields to order the query results by; keys may be
            prefixed with "+" or a "-" to determine the ordering direction.
        """
        queryset = self.clone()

        old_ordering = queryset._ordering
        new_ordering = queryset._get_order_by(keys)

        if queryset._cursor_obj:

            # If a cursor object has already been created, apply the sort to it
            if new_ordering:
                queryset._cursor_obj.sort(new_ordering)

            # If we're trying to clear a previous explicit ordering, we need
            # to clear the cursor entirely (because PyMongo doesn't allow
            # clearing an existing sort on a cursor).
            elif old_ordering:
                queryset._cursor_obj = None

        queryset._ordering = new_ordering

        return queryset

    def clear_cls_query(self):
        """Clear the default "_cls" query.

        By default, all queries generated for documents that allow inheritance
        include an extra "_cls" clause. In most cases this is desirable, but
        sometimes you might achieve better performance if you clear that
        default query.

        Scan the code for `_cls_query` to get more details.
        """
        queryset = self.clone()
        queryset._cls_query = {}
        return queryset

    def comment(self, text):
        """Add a comment to the query.

        See https://docs.mongodb.com/manual/reference/method/cursor.comment/#cursor.comment
        for details.
        """
        return self._chainable_method("comment", text)

    def explain(self):
        """Return an explain plan record for the
        :class:`~mongoengine.queryset.QuerySet` cursor.
        """
        return self._cursor.explain()

    # DEPRECATED. Has no more impact on PyMongo 3+
    def snapshot(self, enabled):
        """Enable or disable snapshot mode when querying.

        :param enabled: whether or not snapshot mode is enabled
        """
        msg = "snapshot is deprecated as it has no impact when using PyMongo 3+."
        warnings.warn(msg, DeprecationWarning)
        queryset = self.clone()
        queryset._snapshot = enabled
        return queryset

    def allow_disk_use(self, enabled):
        """Enable or disable the use of temporary files on disk while processing a blocking sort operation.
         (To store data exceeding the 100 megabyte system memory limit)

        :param enabled: whether or not temporary files on disk are used
        """
        queryset = self.clone()
        queryset._allow_disk_use = enabled
        return queryset

    def timeout(self, enabled):
        """Enable or disable the default mongod timeout when querying. (no_cursor_timeout option)

        :param enabled: whether or not the timeout is used
        """
        queryset = self.clone()
        queryset._timeout = enabled
        return queryset

    def read_preference(self, read_preference):
        """Change the read_preference when querying.

        :param read_preference: override ReplicaSetConnection-level
            preference.
        """
        validate_read_preference("read_preference", read_preference)
        queryset = self.clone()
        queryset._read_preference = read_preference
        queryset._cursor_obj = None  # we need to re-create the cursor object whenever we apply read_preference
        return queryset

    def read_concern(self, read_concern):
        """Change the read_concern when querying.

        :param read_concern: override ReplicaSetConnection-level
            preference.
        """
        if read_concern is not None and not isinstance(read_concern, Mapping):
            raise TypeError(f"{read_concern!r} is not a valid read concern.")

        queryset = self.clone()
        queryset._read_concern = (
            ReadConcern(**read_concern) if read_concern is not None else None
        )
        queryset._cursor_obj = None  # we need to re-create the cursor object whenever we apply read_concern
        return queryset

    def scalar(self, *fields):
        """Instead of returning Document instances, return either a specific
        value or a tuple of values in order.

        Can be used along with
        :func:`~mongoengine.queryset.QuerySet.no_dereference` to turn off
        dereferencing.

        .. note:: This effects all results and can be unset by calling
                  ``scalar`` without arguments. Calls ``only`` automatically.

        :param fields: One or more fields to return instead of a Document.
        """
        queryset = self.clone()
        queryset._scalar = list(fields)

        if fields:
            queryset = queryset.only(*fields)
        else:
            queryset = queryset.all_fields()

        return queryset

    def values_list(self, *fields):
        """An alias for scalar"""
        return self.scalar(*fields)

    def as_pymongo(self):
        """Instead of returning Document instances, return raw values from
        pymongo.

        This method is particularly useful if you don't need dereferencing
        and care primarily about the speed of data retrieval.
        """
        queryset = self.clone()
        queryset._as_pymongo = True
        return queryset

    def max_time_ms(self, ms):
        """Wait `ms` milliseconds before killing the query on the server

        :param ms: the number of milliseconds before killing the query on the server
        """
        return self._chainable_method("max_time_ms", ms)

    # JSON Helpers

    def to_json(self, *args, **kwargs):
        """Converts a queryset to JSON"""
        if "json_options" not in kwargs:
            warnings.warn(
                "No 'json_options' are specified! Falling back to "
                "LEGACY_JSON_OPTIONS with uuid_representation=PYTHON_LEGACY. "
                "For use with other MongoDB drivers specify the UUID "
                "representation to use.",
                DeprecationWarning,
            )
            kwargs["json_options"] = LEGACY_JSON_OPTIONS
        return json_util.dumps(self.as_pymongo(), *args, **kwargs)

    def from_json(self, json_data):
        """Converts json data to unsaved objects"""
        son_data = json_util.loads(json_data)
        return [self._document._from_son(data) for data in son_data]

    def aggregate(self, pipeline, *suppl_pipeline, **kwargs):
        """Perform a aggregate function based in your queryset params

        :param pipeline: list of aggregation commands,\
            see: http://docs.mongodb.org/manual/core/aggregation-pipeline/
        :param suppl_pipeline: unpacked list of pipeline (added to support deprecation of the old interface)
            parameter will be removed shortly
        :param kwargs: (optional) kwargs dictionary to be passed to pymongo's aggregate call
            See https://api.mongodb.com/python/current/api/pymongo/collection.html#pymongo.collection.Collection.aggregate
        """
        using_deprecated_interface = isinstance(pipeline, dict) or bool(suppl_pipeline)
        user_pipeline = [pipeline] if isinstance(pipeline, dict) else list(pipeline)

        if using_deprecated_interface:
            msg = "Calling .aggregate() with un unpacked list (*pipeline) is deprecated, it will soon change and will expect a list (similar to pymongo.Collection.aggregate interface), see documentation"
            warnings.warn(msg, DeprecationWarning)

        user_pipeline += suppl_pipeline

        initial_pipeline = []
        if self._query:
            initial_pipeline.append({"$match": self._query})

        if self._ordering:
            initial_pipeline.append({"$sort": dict(self._ordering)})

        if self._limit is not None:
            # As per MongoDB Documentation (https://docs.mongodb.com/manual/reference/operator/aggregation/limit/),
            # keeping limit stage right after sort stage is more efficient. But this leads to wrong set of documents
            # for a skip stage that might succeed these. So we need to maintain more documents in memory in such a
            # case (https://stackoverflow.com/a/24161461).
            initial_pipeline.append({"$limit": self._limit + (self._skip or 0)})

        if self._skip is not None:
            initial_pipeline.append({"$skip": self._skip})

        final_pipeline = initial_pipeline + user_pipeline

        collection = self._collection
        if self._read_preference is not None or self._read_concern is not None:
            collection = self._collection.with_options(
                read_preference=self._read_preference, read_concern=self._read_concern
            )

        return collection.aggregate(
            final_pipeline, cursor={}, session=_get_session(), **kwargs
        )

    # JS functionality
    def map_reduce(
        self, map_f, reduce_f, output, finalize_f=None, limit=None, scope=None
    ):
        """Perform a map/reduce query using the current query spec
        and ordering. While ``map_reduce`` respects ``QuerySet`` chaining,
        it must be the last call made, as it does not return a maleable
        ``QuerySet``.

        See the :meth:`~mongoengine.tests.QuerySetTest.test_map_reduce`
        and :meth:`~mongoengine.tests.QuerySetTest.test_map_advanced`
        tests in ``tests.queryset.QuerySetTest`` for usage examples.

        :param map_f: map function, as :class:`~bson.code.Code` or string
        :param reduce_f: reduce function, as
                         :class:`~bson.code.Code` or string
        :param output: output collection name, if set to 'inline' will return
           the results inline. This can also be a dictionary containing output options
           see: http://docs.mongodb.org/manual/reference/command/mapReduce/#dbcmd.mapReduce
        :param finalize_f: finalize function, an optional function that
                           performs any post-reduction processing.
        :param scope: values to insert into map/reduce global scope. Optional.
        :param limit: number of objects from current query to provide
                      to map/reduce method

        Returns an iterator yielding
        :class:`~mongoengine.document.MapReduceDocument`.
        """
        queryset = self.clone()

        MapReduceDocument = _import_class("MapReduceDocument")

        map_f_scope = {}
        if isinstance(map_f, Code):
            map_f_scope = map_f.scope
            map_f = str(map_f)
        map_f = Code(queryset._sub_js_fields(map_f), map_f_scope or None)

        reduce_f_scope = {}
        if isinstance(reduce_f, Code):
            reduce_f_scope = reduce_f.scope
            reduce_f = str(reduce_f)
        reduce_f_code = queryset._sub_js_fields(reduce_f)
        reduce_f = Code(reduce_f_code, reduce_f_scope or None)

        mr_args = {"query": queryset._query}

        if finalize_f:
            finalize_f_scope = {}
            if isinstance(finalize_f, Code):
                finalize_f_scope = finalize_f.scope
                finalize_f = str(finalize_f)
            finalize_f_code = queryset._sub_js_fields(finalize_f)
            finalize_f = Code(finalize_f_code, finalize_f_scope or None)
            mr_args["finalize"] = finalize_f

        if scope:
            mr_args["scope"] = scope

        if limit:
            mr_args["limit"] = limit

        if output == "inline" and not queryset._ordering:
            inline = True
            mr_args["out"] = {"inline": 1}
        else:
            inline = False
            if isinstance(output, str):
                mr_args["out"] = output

            elif isinstance(output, dict):
                ordered_output = []

                for part in ("replace", "merge", "reduce"):
                    value = output.get(part)
                    if value:
                        ordered_output.append((part, value))
                        break

                else:
                    raise OperationError("actionData not specified for output")

                db_alias = output.get("db_alias")
                remaing_args = ["db", "sharded", "nonAtomic"]

                if db_alias:
                    ordered_output.append(("db", get_db(db_alias).name))
                    del remaing_args[0]

                for part in remaing_args:
                    value = output.get(part)
                    if value:
                        ordered_output.append((part, value))

                mr_args["out"] = SON(ordered_output)

<<<<<<< HEAD
        results = getattr(queryset._collection, map_reduce_function)(
            map_f, reduce_f, session=_get_session(), **mr_args
=======
        db = queryset._document._get_db()
        result = db.command(
            {
                "mapReduce": queryset._document._get_collection_name(),
                "map": map_f,
                "reduce": reduce_f,
                **mr_args,
            }
>>>>>>> 3160a80a
        )

        if inline:
            docs = result["results"]
        else:
            if isinstance(result["result"], str):
                docs = db[result["result"]].find()
            else:
                info = result["result"]
                docs = db.client[info["db"]][info["collection"]].find()

        if queryset._ordering:
            docs = docs.sort(queryset._ordering)

        for doc in docs:
            yield MapReduceDocument(
                queryset._document, queryset._collection, doc["_id"], doc["value"]
            )

    def exec_js(self, code, *fields, **options):
        """Execute a Javascript function on the server. A list of fields may be
        provided, which will be translated to their correct names and supplied
        as the arguments to the function. A few extra variables are added to
        the function's scope: ``collection``, which is the name of the
        collection in use; ``query``, which is an object representing the
        current query; and ``options``, which is an object containing any
        options specified as keyword arguments.

        As fields in MongoEngine may use different names in the database (set
        using the :attr:`db_field` keyword argument to a :class:`Field`
        constructor), a mechanism exists for replacing MongoEngine field names
        with the database field names in Javascript code. When accessing a
        field, use square-bracket notation, and prefix the MongoEngine field
        name with a tilde (~).

        :param code: a string of Javascript code to execute
        :param fields: fields that you will be using in your function, which
            will be passed in to your function as arguments
        :param options: options that you want available to the function
            (accessed in Javascript through the ``options`` object)
        """
        queryset = self.clone()

        code = queryset._sub_js_fields(code)

        fields = [queryset._document._translate_field_name(f) for f in fields]
        collection = queryset._document._get_collection_name()

        scope = {"collection": collection, "options": options or {}}

        query = queryset._query
        if queryset._where_clause:
            query["$where"] = queryset._where_clause

        scope["query"] = query
        code = Code(code, scope=scope)

        db = queryset._document._get_db()
        return db.command("eval", code, args=fields).get("retval")

    def where(self, where_clause):
        """Filter ``QuerySet`` results with a ``$where`` clause (a Javascript
        expression). Performs automatic field name substitution like
        :meth:`mongoengine.queryset.Queryset.exec_js`.

        .. note:: When using this mode of query, the database will call your
                  function, or evaluate your predicate clause, for each object
                  in the collection.
        """
        queryset = self.clone()
        where_clause = queryset._sub_js_fields(where_clause)
        queryset._where_clause = where_clause
        return queryset

    def sum(self, field):
        """Sum over the values of the specified field.

        :param field: the field to sum over; use dot notation to refer to
            embedded document fields
        """
        db_field = self._fields_to_dbfields([field]).pop()
        pipeline = [
            {"$match": self._query},
            {"$group": {"_id": "sum", "total": {"$sum": "$" + db_field}}},
        ]

        # if we're performing a sum over a list field, we sum up all the
        # elements in the list, hence we need to $unwind the arrays first
        ListField = _import_class("ListField")
        field_parts = field.split(".")
        field_instances = self._document._lookup_field(field_parts)
        if isinstance(field_instances[-1], ListField):
            pipeline.insert(1, {"$unwind": "$" + field})

        result = tuple(
            self._document._get_collection().aggregate(pipeline, session=_get_session())
        )

        if result:
            return result[0]["total"]
        return 0

    def average(self, field):
        """Average over the values of the specified field.

        :param field: the field to average over; use dot notation to refer to
            embedded document fields
        """
        db_field = self._fields_to_dbfields([field]).pop()
        pipeline = [
            {"$match": self._query},
            {"$group": {"_id": "avg", "total": {"$avg": "$" + db_field}}},
        ]

        # if we're performing an average over a list field, we average out
        # all the elements in the list, hence we need to $unwind the arrays
        # first
        ListField = _import_class("ListField")
        field_parts = field.split(".")
        field_instances = self._document._lookup_field(field_parts)
        if isinstance(field_instances[-1], ListField):
            pipeline.insert(1, {"$unwind": "$" + field})

        result = tuple(
            self._document._get_collection().aggregate(pipeline, session=_get_session())
        )
        if result:
            return result[0]["total"]
        return 0

    def item_frequencies(self, field, normalize=False, map_reduce=True):
        """Returns a dictionary of all items present in a field across
        the whole queried set of documents, and their corresponding frequency.
        This is useful for generating tag clouds, or searching documents.

        .. note::

            Can only do direct simple mappings and cannot map across
            :class:`~mongoengine.fields.ReferenceField` or
            :class:`~mongoengine.fields.GenericReferenceField` for more complex
            counting a manual map reduce call is required.

        If the field is a :class:`~mongoengine.fields.ListField`, the items within
        each list will be counted individually.

        :param field: the field to use
        :param normalize: normalize the results so they add to 1.0
        :param map_reduce: Use map_reduce over exec_js
        """
        if map_reduce:
            return self._item_frequencies_map_reduce(field, normalize=normalize)
        return self._item_frequencies_exec_js(field, normalize=normalize)

    # Iterator helpers

    def __next__(self):
        """Wrap the result in a :class:`~mongoengine.Document` object."""
        if self._none or self._empty:
            raise StopIteration

        raw_doc = next(self._cursor)

        if self._as_pymongo:
            return raw_doc

        doc = self._document._from_son(
            raw_doc,
            _auto_dereference=self._auto_dereference,
        )

        if self._scalar:
            return self._get_scalar(doc)

        return doc

    def rewind(self):
        """Rewind the cursor to its unevaluated state."""
        self._iter = False
        self._cursor.rewind()

    # Properties

    @property
    def _collection(self):
        """Property that returns the collection object. This allows us to
        perform operations only if the collection is accessed.
        """
        return self._collection_obj

    @property
    def _cursor_args(self):
        fields_name = "projection"
        # snapshot is not handled at all by PyMongo 3+
        # TODO: evaluate similar possibilities using modifiers
        if self._snapshot:
            msg = "The snapshot option is not anymore available with PyMongo 3+"
            warnings.warn(msg, DeprecationWarning)

        cursor_args = {}
        if not self._timeout:
            cursor_args["no_cursor_timeout"] = True

        if self._allow_disk_use:
            cursor_args["allow_disk_use"] = True

        if self._loaded_fields:
            cursor_args[fields_name] = self._loaded_fields.as_dict()

        if self._search_text:
            if fields_name not in cursor_args:
                cursor_args[fields_name] = {}

            cursor_args[fields_name]["_text_score"] = {"$meta": "textScore"}

        return cursor_args

    @property
    def _cursor(self):
        """Return a PyMongo cursor object corresponding to this queryset."""

        # If _cursor_obj already exists, return it immediately.
        if self._cursor_obj is not None:
            return self._cursor_obj

        # Create a new PyMongo cursor.
        # XXX In PyMongo 3+, we define the read preference on a collection
        # level, not a cursor level. Thus, we need to get a cloned collection
        # object using `with_options` first.
        if self._read_preference is not None or self._read_concern is not None:
            self._cursor_obj = self._collection.with_options(
                read_preference=self._read_preference, read_concern=self._read_concern
            ).find(self._query, session=_get_session(), **self._cursor_args)
        else:
            self._cursor_obj = self._collection.find(
                self._query, session=_get_session(), **self._cursor_args
            )

        # Apply "where" clauses to cursor
        if self._where_clause:
            where_clause = self._sub_js_fields(self._where_clause)
            self._cursor_obj.where(where_clause)

        # Apply ordering to the cursor.
        # XXX self._ordering can be equal to:
        # * None if we didn't explicitly call order_by on this queryset.
        # * A list of PyMongo-style sorting tuples.
        # * An empty list if we explicitly called order_by() without any
        #   arguments. This indicates that we want to clear the default
        #   ordering.
        if self._ordering:
            # explicit ordering
            self._cursor_obj.sort(self._ordering)
        elif self._ordering is None and self._document._meta["ordering"]:
            # default ordering
            order = self._get_order_by(self._document._meta["ordering"])
            self._cursor_obj.sort(order)

        if self._limit is not None:
            self._cursor_obj.limit(self._limit)

        if self._skip is not None:
            self._cursor_obj.skip(self._skip)

        if self._hint != -1:
            self._cursor_obj.hint(self._hint)

        if self._collation is not None:
            self._cursor_obj.collation(self._collation)

        if self._batch_size is not None:
            self._cursor_obj.batch_size(self._batch_size)

        if self._comment is not None:
            self._cursor_obj.comment(self._comment)

        return self._cursor_obj

    def __deepcopy__(self, memo):
        """Essential for chained queries with ReferenceFields involved"""
        return self.clone()

    @property
    def _query(self):
        if self._mongo_query is None:
            self._mongo_query = self._query_obj.to_query(self._document)
            if self._cls_query:
                if "_cls" in self._mongo_query:
                    self._mongo_query = {"$and": [self._cls_query, self._mongo_query]}
                else:
                    self._mongo_query.update(self._cls_query)
        return self._mongo_query

    @property
    def _dereference(self):
        if not self.__dereference:
            self.__dereference = _import_class("DeReference")()
        return self.__dereference

    def no_dereference(self):
        """Turn off any dereferencing for the results of this queryset."""
        queryset = self.clone()
        queryset._auto_dereference = False
        return queryset

    # Helper Functions

    def _item_frequencies_map_reduce(self, field, normalize=False):
        map_func = """
            function() {
                var path = '{{~%(field)s}}'.split('.');
                var field = this;
                for (p in path) {
                    if (typeof field != 'undefined')
                       field = field[path[p]];
                    else
                       break;
                }
                if (field && field.constructor == Array) {
                    field.forEach(function(item) {
                        emit(item, 1);
                    });
                } else if (typeof field != 'undefined') {
                    emit(field, 1);
                } else {
                    emit(null, 1);
                }
            }
        """ % {
            "field": field
        }
        reduce_func = """
            function(key, values) {
                var total = 0;
                var valuesSize = values.length;
                for (var i=0; i < valuesSize; i++) {
                    total += parseInt(values[i], 10);
                }
                return total;
            }
        """
        values = self.map_reduce(map_func, reduce_func, "inline")
        frequencies = {}
        for f in values:
            key = f.key
            if isinstance(key, float):
                if int(key) == key:
                    key = int(key)
            frequencies[key] = int(f.value)

        if normalize:
            count = sum(frequencies.values())
            frequencies = {k: float(v) / count for k, v in frequencies.items()}

        return frequencies

    def _item_frequencies_exec_js(self, field, normalize=False):
        """Uses exec_js to execute"""
        freq_func = """
            function(path) {
                var path = path.split('.');

                var total = 0.0;
                db[collection].find(query).forEach(function(doc) {
                    var field = doc;
                    for (p in path) {
                        if (field)
                            field = field[path[p]];
                         else
                            break;
                    }
                    if (field && field.constructor == Array) {
                       total += field.length;
                    } else {
                       total++;
                    }
                });

                var frequencies = {};
                var types = {};
                var inc = 1.0;

                db[collection].find(query).forEach(function(doc) {
                    field = doc;
                    for (p in path) {
                        if (field)
                            field = field[path[p]];
                        else
                            break;
                    }
                    if (field && field.constructor == Array) {
                        field.forEach(function(item) {
                            frequencies[item] = inc + (isNaN(frequencies[item]) ? 0: frequencies[item]);
                        });
                    } else {
                        var item = field;
                        types[item] = item;
                        frequencies[item] = inc + (isNaN(frequencies[item]) ? 0: frequencies[item]);
                    }
                });
                return [total, frequencies, types];
            }
        """
        total, data, types = self.exec_js(freq_func, field)
        values = {types.get(k): int(v) for k, v in data.items()}

        if normalize:
            values = {k: float(v) / total for k, v in values.items()}

        frequencies = {}
        for k, v in values.items():
            if isinstance(k, float):
                if int(k) == k:
                    k = int(k)

            frequencies[k] = v

        return frequencies

    def _fields_to_dbfields(self, fields):
        """Translate fields' paths to their db equivalents."""
        subclasses = []
        if self._document._meta["allow_inheritance"]:
            subclasses = [get_document(x) for x in self._document._subclasses][1:]

        db_field_paths = []
        for field in fields:
            field_parts = field.split(".")
            try:
                field = ".".join(
                    f if isinstance(f, str) else f.db_field
                    for f in self._document._lookup_field(field_parts)
                )
                db_field_paths.append(field)
            except LookUpError as err:
                found = False

                # If a field path wasn't found on the main document, go
                # through its subclasses and see if it exists on any of them.
                for subdoc in subclasses:
                    try:
                        subfield = ".".join(
                            f if isinstance(f, str) else f.db_field
                            for f in subdoc._lookup_field(field_parts)
                        )
                        db_field_paths.append(subfield)
                        found = True
                        break
                    except LookUpError:
                        pass

                if not found:
                    raise err

        return db_field_paths

    def _get_order_by(self, keys):
        """Given a list of MongoEngine-style sort keys, return a list
        of sorting tuples that can be applied to a PyMongo cursor. For
        example:

        >>> qs._get_order_by(['-last_name', 'first_name'])
        [('last_name', -1), ('first_name', 1)]
        """
        key_list = []
        for key in keys:
            if not key:
                continue

            if key == "$text_score":
                key_list.append(("_text_score", {"$meta": "textScore"}))
                continue

            direction = pymongo.ASCENDING
            if key[0] == "-":
                direction = pymongo.DESCENDING

            if key[0] in ("-", "+"):
                key = key[1:]

            key = key.replace("__", ".")
            try:
                key = self._document._translate_field_name(key)
            except Exception:
                # TODO this exception should be more specific
                pass

            key_list.append((key, direction))

        return key_list

    def _get_scalar(self, doc):
        def lookup(obj, name):
            chunks = name.split("__")
            for chunk in chunks:
                obj = getattr(obj, chunk)
            return obj

        data = [lookup(doc, n) for n in self._scalar]
        if len(data) == 1:
            return data[0]

        return tuple(data)

    def _sub_js_fields(self, code):
        """When fields are specified with [~fieldname] syntax, where
        *fieldname* is the Python name of a field, *fieldname* will be
        substituted for the MongoDB name of the field (specified using the
        :attr:`name` keyword argument in a field's constructor).
        """

        def field_sub(match):
            # Extract just the field name, and look up the field objects
            field_name = match.group(1).split(".")
            fields = self._document._lookup_field(field_name)
            # Substitute the correct name for the field into the javascript
            return '["%s"]' % fields[-1].db_field

        def field_path_sub(match):
            # Extract just the field name, and look up the field objects
            field_name = match.group(1).split(".")
            fields = self._document._lookup_field(field_name)
            # Substitute the correct name for the field into the javascript
            return ".".join([f.db_field for f in fields])

        code = re.sub(r"\[\s*~([A-z_][A-z_0-9.]+?)\s*\]", field_sub, code)
        code = re.sub(r"\{\{\s*~([A-z_][A-z_0-9.]+?)\s*\}\}", field_path_sub, code)
        return code

    def _chainable_method(self, method_name, val):
        """Call a particular method on the PyMongo cursor call a particular chainable method
        with the provided value.
        """
        queryset = self.clone()

        # Get an existing cursor object or create a new one
        cursor = queryset._cursor

        # Find the requested method on the cursor and call it with the
        # provided value
        getattr(cursor, method_name)(val)

        # Cache the value on the queryset._{method_name}
        setattr(queryset, "_" + method_name, val)

        return queryset<|MERGE_RESOLUTION|>--- conflicted
+++ resolved
@@ -1434,10 +1434,6 @@
 
                 mr_args["out"] = SON(ordered_output)
 
-<<<<<<< HEAD
-        results = getattr(queryset._collection, map_reduce_function)(
-            map_f, reduce_f, session=_get_session(), **mr_args
-=======
         db = queryset._document._get_db()
         result = db.command(
             {
@@ -1445,8 +1441,8 @@
                 "map": map_f,
                 "reduce": reduce_f,
                 **mr_args,
-            }
->>>>>>> 3160a80a
+            },
+            session=_get_session(),
         )
 
         if inline:
@@ -1755,28 +1751,28 @@
 
     def _item_frequencies_map_reduce(self, field, normalize=False):
         map_func = """
-            function() {
-                var path = '{{~%(field)s}}'.split('.');
+            function() {{
+                var path = '{{{{~{field}}}}}'.split('.');
                 var field = this;
-                for (p in path) {
+                for (p in path) {{
                     if (typeof field != 'undefined')
                        field = field[path[p]];
                     else
                        break;
-                }
-                if (field && field.constructor == Array) {
-                    field.forEach(function(item) {
+                }}
+                if (field && field.constructor == Array) {{
+                    field.forEach(function(item) {{
                         emit(item, 1);
-                    });
-                } else if (typeof field != 'undefined') {
+                    }});
+                }} else if (typeof field != 'undefined') {{
                     emit(field, 1);
-                } else {
+                }} else {{
                     emit(null, 1);
-                }
-            }
-        """ % {
-            "field": field
-        }
+                }}
+            }}
+        """.format(
+            field=field
+        )
         reduce_func = """
             function(key, values) {
                 var total = 0;
